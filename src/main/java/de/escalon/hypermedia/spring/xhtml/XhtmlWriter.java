package de.escalon.hypermedia.spring.xhtml;

import static de.escalon.hypermedia.spring.xhtml.XhtmlWriter.OptionalAttributes.*;
import static org.springframework.util.StringUtils.*;

import java.beans.BeanInfo;
import java.beans.IntrospectionException;
import java.beans.Introspector;
import java.beans.PropertyDescriptor;
import java.io.IOException;
import java.io.Writer;
import java.lang.annotation.Annotation;
import java.lang.reflect.Constructor;
import java.lang.reflect.Field;
import java.lang.reflect.Method;
import java.util.*;

import com.fasterxml.jackson.annotation.JsonCreator;
import com.fasterxml.jackson.annotation.JsonProperty;
import de.escalon.hypermedia.PropertyUtils;
import de.escalon.hypermedia.action.Type;
import de.escalon.hypermedia.affordance.ActionDescriptor;
import de.escalon.hypermedia.affordance.ActionInputParameter;
import de.escalon.hypermedia.affordance.Affordance;
import de.escalon.hypermedia.affordance.DataType;
import de.escalon.hypermedia.spring.DefaultDocumentationProvider;
import de.escalon.hypermedia.spring.DocumentationProvider;
import de.escalon.hypermedia.spring.SpringActionInputParameter;
import org.springframework.core.MethodParameter;
<<<<<<< HEAD
import org.springframework.core.convert.Property;
import org.springframework.hateoas.Link;
import org.springframework.hateoas.TemplateVariable;
import org.springframework.util.Assert;
import org.springframework.util.ObjectUtils;
import org.springframework.web.bind.annotation.RequestMethod;

import java.beans.BeanInfo;
import java.beans.IntrospectionException;
import java.beans.Introspector;
import java.beans.PropertyDescriptor;
import java.io.IOException;
import java.io.Writer;
import java.lang.annotation.Annotation;
import java.lang.reflect.Constructor;
import java.lang.reflect.Method;
import java.util.*;

import static de.escalon.hypermedia.spring.xhtml.XhtmlWriter.OptionalAttributes.attr;

=======
import org.springframework.core.annotation.AnnotationUtils;
import org.springframework.hateoas.Link;
import org.springframework.hateoas.TemplateVariable;
import org.springframework.util.Assert;
import org.springframework.web.bind.annotation.RequestMethod;

>>>>>>> 8ab0d190
/**
 * Created by Dietrich on 09.02.2015.
 */
public class XhtmlWriter extends Writer {
<<<<<<< HEAD
    private Writer writer;
    private List<String> stylesheets = Collections.emptyList();

    public static final String HTML_HEAD_START = "" + //
            //"<?xml version='1.0' encoding='UTF-8' ?>" + // formatter
            "<!DOCTYPE html>" + //
            "<html xmlns='http://www.w3.org/1999/xhtml'>" + //
            "  <head>" + //
            "    <meta charset=\"utf-8\"/>" + //
            "    <title>%s</title>";


    public static final String HTML_STYLESHEET = "" + //
            "    <link rel=\"stylesheet\" href=\"%s\"  />";

    public static final String HTML_HEAD_END = "" + //
            "  </head>" + //
            "  <body>" + //
            "    <div class=\"container\">\n" + //
            "      <div class=\"row\">";

    public static final String HTML_END = "" + //
            "      </div>" +
            "    </div>" +
            "  </body>" + //
            "</html>";

    private String methodParam = "_method";
    private DocumentationProvider documentationProvider = new DefaultDocumentationProvider();

    private String formControlClass = "form-control";
    private String formGroupClass = "form-group";
    private String controlLabelClass = "control-label";

    public XhtmlWriter(Writer writer) {
        this.writer = writer;
    }

    public void setMethodParam(String methodParam) {
        this.methodParam = methodParam;
    }

    public void beginHtml(String title) throws IOException {
        write(String.format(HTML_HEAD_START, title));
        for (String stylesheet : stylesheets) {
            write(String.format(HTML_STYLESHEET, stylesheet));
        }
        write(String.format(HTML_HEAD_END, title));
    }


    public void endHtml() throws IOException {
        write(HTML_END);
    }

    public void beginDiv() throws IOException {
        writer.write("<div>");
    }

    public void beginDiv(OptionalAttributes attributes) throws IOException {
        writer.write("<div ");
        writeAttributes(attributes);
        endTag();
    }

    public void endDiv() throws IOException {
        writer.write("</div>");
    }

    @Override
    public void write(char[] cbuf, int off, int len) throws IOException {
        writer.write(cbuf, off, len);
    }

    @Override
    public void flush() throws IOException {
        writer.flush();
    }

    @Override
    public void close() throws IOException {
        writer.close();
    }

    public void beginUnorderedList() throws IOException {
        writer.write("<ul class=\"list-group\">");
    }

    public void endUnorderedList() throws IOException {
        writer.write("</ul>");
    }

    public void beginListItem() throws IOException {
        writer.write("<li class=\"list-group-item\">");
    }

    public void endListItem() throws IOException {
        writer.write("</li>");
    }


    public void beginSpan() throws IOException {
        writer.write("<span>");
    }

    public void endSpan() throws IOException {
        writer.write("</span>");
    }

    public void beginDl() throws IOException {
        // TODO: make this configurable?
        writer.write("<dl >");
    }

    public void endDl() throws IOException {
        writer.write("</dl>");
    }


    public void beginDt() throws IOException {
        writer.write("<dt>");
    }

    public void endDt() throws IOException {
        writer.write("</dt>");
    }

    public void beginDd() throws IOException {
        writer.write("<dd>");
    }

    public void endDd() throws IOException {
        writer.write("</dd>");
    }

    public void writeSpan(Object value) throws IOException {
        beginSpan();
        writer.write(value.toString());
        endSpan();
    }

    public void writeDefinitionTerm(Object value) throws IOException {
        beginDt();
        writer.write(value.toString());
        endDt();
    }

    public void setStylesheets(List<String> stylesheets) {
        Assert.notNull(stylesheets);
        this.stylesheets = stylesheets;
    }

    public void setDocumentationProvider(DocumentationProvider documentationProvider) {
        this.documentationProvider = documentationProvider;
    }

    public static class OptionalAttributes {

        private Map<String, String> attributes = new LinkedHashMap<String, String>();

        @Override
        public String toString() {
            return attributes.toString();
        }

        /**
         * Creates OptionalAttributes with one optional attribute having name if value is not null.
         *
         * @param name
         *         of first attribute
         * @param value
         *         may be null
         * @return builder with one attribute, attr builder if value is null
         */
        public static OptionalAttributes attr(String name, String value) {
            Assert.isTrue(name != null && value != null || value == null);
            OptionalAttributes attributeBuilder = new OptionalAttributes();
            addAttributeIfValueNotNull(name, value, attributeBuilder);
            return attributeBuilder;
        }

        private static void addAttributeIfValueNotNull(String name, String value, OptionalAttributes attributeBuilder) {
            if (value != null) {
                attributeBuilder.attributes.put(name, value);
            }
        }


        public OptionalAttributes and(String name, String value) {
            addAttributeIfValueNotNull(name, value, this);
            return this;
        }

        public Map<String, String> build() {
            return attributes;
        }

        /**
         * Creates OptionalAttributes builder.
         *
         * @return builder
         */
        public static OptionalAttributes attr() {
            return attr(null, null);
        }
    }


    public void writeLinks(List<Link> links) throws IOException {
        for (Link link : links) {

            if (link instanceof Affordance) {
                Affordance affordance = (Affordance) link;
                List<ActionDescriptor> actionDescriptors = affordance.getActionDescriptors();
                if (actionDescriptors.isEmpty()) {
                    // treat like simple link
                    appendLinkWithoutActionDescriptor(affordance);
                } else {
                    if (affordance.isTemplated()) {
                        // TODO ensure that template expansion always takes place for base uri
                        if (!affordance.isBaseUriTemplated()) {
                            for (ActionDescriptor actionDescriptor : actionDescriptors) {
                                RequestMethod httpMethod = RequestMethod.valueOf(actionDescriptor.getHttpMethod());
                                // html does not allow templated action attr for forms, only render GET form
                                if (RequestMethod.GET == httpMethod) {
                                    // TODO: partial uritemplate query must become hidden field
                                    appendForm(affordance, actionDescriptor);
                                }
                                // TODO write human-readable description of additional methods?
                            }
                        }
                    } else {
                        for (ActionDescriptor actionDescriptor : actionDescriptors) {
                            // TODO write documentation about the supported action and maybe fields?
                            if ("GET".equals(actionDescriptor.getHttpMethod()) &&
                                    actionDescriptor.getRequestParamNames()
                                            .isEmpty()) {
                                beginDiv();
                                // GET without params is simple <a href>
                                writeAnchor(OptionalAttributes.attr("href", affordance.expand()
                                        .getHref())
                                        .and("rel", affordance.getRel()), affordance.getRel());
                                endDiv();
                            } else {
                                appendForm(affordance, actionDescriptor);
                            }
                        }
                    }
                }
            } else { // simple link, may be templated
                appendLinkWithoutActionDescriptor(link);
            }
        }
    }

    /**
     * Appends form and squashes non-GET or POST to POST. If required, adds _method field for handling by an appropriate
     * filter such as Spring's HiddenHttpMethodFilter.
     *
     * @param affordance
     *         to make into a form
     * @param actionDescriptor
     *         describing the form action
     * @throws IOException
     * @see
     * <a href="http://docs.spring.io/spring/docs/3.0 .x/javadoc-api/org/springframework/web/filter/HiddenHttpMethodFilter.html">Spring
     * MVC HiddenHttpMethodFilter</a>
     */
    private void appendForm(Affordance affordance, ActionDescriptor actionDescriptor) throws IOException {
        String formName = actionDescriptor.getActionName();
        RequestMethod httpMethod = RequestMethod.valueOf(actionDescriptor.getHttpMethod());

        // Link's expand method removes non-required variables from URL
        String actionUrl = affordance.expand()
                .getHref();
        beginForm(OptionalAttributes.attr("action", actionUrl)
                .and("method", getHtmlConformingHttpMethod(httpMethod))
                .and("name", formName));
        write("<h4>");
        write("Form " + formName);
        write("</h4>");

        writeHiddenHttpMethodField(httpMethod);
        // build the form
        if (actionDescriptor.hasRequestBody()) { // parameter bean
            ActionInputParameter requestBody = actionDescriptor.getRequestBody();
            Class<?> parameterType = requestBody.getParameterType();
            recurseBeanProperties(parameterType, actionDescriptor, requestBody, requestBody.getValue(), "");
        } else { // plain parameter list
            Collection<String> requestParams = actionDescriptor.getRequestParamNames();
            for (String requestParamName : requestParams) {
                ActionInputParameter actionInputParameter = actionDescriptor.getActionInputParameter(requestParamName);

                Object[] possibleValues = actionInputParameter.getPossibleValues(actionDescriptor);
                // TODO duplication with appendInputOrSelect
                if (possibleValues.length > 0) {
                    if (actionInputParameter.isArrayOrCollection()) {
                        appendSelectMulti(requestParamName, possibleValues, actionInputParameter);
                    } else {
                        appendSelectOne(requestParamName, possibleValues, actionInputParameter);
                    }
                } else {
                    if (actionInputParameter.isArrayOrCollection()) {
                        // have as many inputs as there are call values, list of 5 nulls gives you five input fields
                        // TODO support for free list input instead, code on demand?
                        Object[] callValues = actionInputParameter.getValues();
                        int items = callValues.length;
                        for (int i = 0; i < items; i++) {
                            Object value;
                            if (i < callValues.length) {
                                value = callValues[i];
                            } else {
                                value = null;
                            }
                            appendInput(requestParamName, actionInputParameter, value, actionInputParameter.isReadOnly(requestParamName)); // not readonly
                        }
                    } else {
                        String callValueFormatted = actionInputParameter.getValueFormatted();
                        appendInput(requestParamName, actionInputParameter, callValueFormatted, actionInputParameter.isReadOnly(requestParamName)); // not readonly
                    }
                }
            }
        }
        inputButton(Type.SUBMIT, capitalize(httpMethod.name()
                .toLowerCase()));
        endForm();
    }

    private void appendLinkWithoutActionDescriptor(Link link) throws IOException {
        if (link.isTemplated()) {
            // TODO ensure that template expansion takes place for base uri
            Link expanded = link.expand(); // remove query variables
            beginForm(OptionalAttributes.attr("action", expanded.getHref())
                    .and("method", "GET"));
            List<TemplateVariable> variables = link.getVariables();
            for (TemplateVariable variable : variables) {
                String variableName = variable.getName();
                String label = variable.hasDescription() ? variable.getDescription() : variableName;
                writeLabelWithDoc(label, variableName, null); // no documentation url
                input(variableName, Type.TEXT);
            }
        } else {
            String rel = link.getRel();
            String title = (rel != null ? rel : link.getHref());
            // TODO: write html <link> instead of anchor  <a> here?
            writeAnchor(OptionalAttributes.attr("href", link.getHref())
                    .and("rel", link.getRel()), title);
        }
    }

    /**
     * Classic submit or reset button.
     *
     * @param type
     *         submit or reset
     * @param value
     *         caption on the button
     * @throws IOException
     */
    private void inputButton(Type type, String value) throws IOException {
        write("<input type=\"");
        write(type.toString());
        write("\" ");
        write("value");
        write("=");
        quote();
        write(value);
        quote();
        write("/>");
    }

    private void input(String fieldName, Type type, OptionalAttributes attributes) throws IOException {
        write("<input name=\"");
        write(fieldName);
        write("\" type=\"");
        write(type.toString());
        write("\" class=\"");
        write(formControlClass);
        write("\" ");
        writeAttributes(attributes);
        write("/>");
    }

    private void input(String fieldName, Type type) throws IOException {
        input(fieldName, type, OptionalAttributes.attr());
    }

//    private void beginLabel(String label) throws IOException {
//        beginLabel(label, attr());
//    }

//    private void beginLabel(String label, OptionalAttributes attributes) throws IOException {
//        beginLabel(attributes);
//        write(label);
//    }

    private void beginLabel(OptionalAttributes attributes) throws IOException {
        write("<label");
        writeAttributes(attributes);
        endTag();
    }

    private void endLabel() throws IOException {
        write("</label>");
    }


    private void beginForm(OptionalAttributes attrs) throws IOException {
        write("<form class=\"well\" ");
        writeAttributes(attrs);
        write(">");
    }

    private void writeAttributes(OptionalAttributes attrs) throws IOException {
        Map<String, String> attributes = attrs.build();
        for (Map.Entry<String, String> entry : attributes.entrySet()) {
            write(" ");
            write(entry.getKey());
            write("=");
            quote();
            write(entry.getValue());
            quote();
        }
    }

    private void quote() throws IOException {
        write("\"");
    }

    private void endForm() throws IOException {
        write("</form>");
    }

    public void beginAnchor(OptionalAttributes attrs) throws IOException {
        write("<a ");
        writeAttributes(attrs);
        endTag();
    }

    public void endAnchor() throws IOException {
        write("</a>");
    }

    public void writeBr() throws IOException {
        write("<br />");
    }

    private void writeAnchor(OptionalAttributes attrs, String value) throws IOException {
        beginAnchor(attrs);
        write(value);
        endAnchor();
    }


    public static String capitalize(String name) {
        if (name != null && name.length() != 0) {
            char[] chars = name.toCharArray();
            chars[0] = Character.toUpperCase(chars[0]);
            return new String(chars);
        } else {
            return name;
        }
    }

    private void writeHiddenHttpMethodField(RequestMethod httpMethod) throws IOException {
        switch (httpMethod) {
            case GET:
            case POST:
                break;
            default:
                input(methodParam, Type.HIDDEN, OptionalAttributes.attr("value", httpMethod.name()));
        }
    }

    private String getHtmlConformingHttpMethod(RequestMethod requestMethod) {
        String ret;
        switch (requestMethod) {
            case GET:
            case POST:
                ret = requestMethod.name();
                break;
            default:
                ret = RequestMethod.POST.name();
        }
        return ret;
    }


    /**
     * Renders input fields for bean properties of bean to add or update or patch.
     *
     * @param beanType
     *         to render
     * @param actionDescriptor
     *         which describes the method
     * @param actionInputParameter
     *         which requires the bean
     * @param currentCallValue
     *         sample call value
     * @throws IOException
     */
    private void recurseBeanProperties(Class<?> beanType, ActionDescriptor actionDescriptor, ActionInputParameter
            actionInputParameter, Object currentCallValue, String parentParamName) throws IOException {
        // TODO support Option provider by other method args?
        final BeanInfo beanInfo = getBeanInfo(beanType);
        final PropertyDescriptor[] propertyDescriptors = beanInfo.getPropertyDescriptors();
        // TODO collection and map

        // TODO: do not add two inputs for setter and ctor

        // TODO almost duplicate of HtmlResourceMessageConverter.recursivelyCreateObject
        if (RequestMethod.POST == RequestMethod.valueOf(actionDescriptor.getHttpMethod())) {
            try {
                Constructor[] constructors = beanType.getConstructors();
                // find default ctor
                Constructor constructor = PropertyUtils.findDefaultCtor(constructors);
                // find ctor with JsonCreator ann
                if (constructor == null) {
                    constructor = PropertyUtils.findJsonCreator(constructors, JsonCreator.class);
                }
                Assert.notNull(constructor, "no default constructor or JsonCreator found for type " + beanType
                        .getName());
                int parameterCount = constructor.getParameterTypes().length;
                if (parameterCount > 0) {
                    Annotation[][] annotationsOnParameters = constructor.getParameterAnnotations();

                    Class[] parameters = constructor.getParameterTypes();
                    int paramIndex = 0;
                    for (Annotation[] annotationsOnParameter : annotationsOnParameters) {
                        for (Annotation annotation : annotationsOnParameter) {
                            if (JsonProperty.class == annotation.annotationType()) {
                                JsonProperty jsonProperty = (JsonProperty) annotation;
                                // TODO use required attribute of JsonProperty
                                String paramName = jsonProperty.value();
                                Class parameterType = parameters[paramIndex];

                                // TODO duplicate below for PropertyDescriptors and in appendForm
                                if (DataType.isSingleValueType(parameterType)) {

                                    if (actionInputParameter.isIncluded(paramName)) {

                                        Object propertyValue = PropertyUtils.getPropertyOrFieldValue(currentCallValue,
                                                paramName);

                                        ActionInputParameter constructorParamInputParameter = new SpringActionInputParameter
                                                (new MethodParameter(constructor, paramIndex), propertyValue);

                                        final Object[] possibleValues =
                                                actionInputParameter.getPossibleValues(
                                                        constructor, paramIndex, actionDescriptor);

                                        appendInputOrSelect(actionInputParameter, parentParamName + paramName,
                                                constructorParamInputParameter, possibleValues);
                                    }
                                } else if (DataType.isArrayOrCollection(parameterType)) {
                                    Object[] callValues = actionInputParameter.getValues();
                                    int items = callValues.length;
                                    for (int i = 0; i < items; i++) {
                                        Object value;
                                        if (i < callValues.length) {
                                            value = callValues[i];
                                        } else {
                                            value = null;
                                        }
                                        recurseBeanProperties(actionInputParameter.getParameterType(),
                                                actionDescriptor, actionInputParameter, value, parentParamName);
                                    }
                                } else {
                                    beginDiv();
                                    write(paramName + ":");
                                    Object propertyValue = PropertyUtils.getPropertyOrFieldValue(currentCallValue,
                                            paramName);
                                    recurseBeanProperties(parameterType, actionDescriptor, actionInputParameter,
                                            propertyValue, paramName + ".");
                                    endDiv();
                                }
                                paramIndex++; // increase for each @JsonProperty
                            }
                        }
                    }
                    Assert.isTrue(parameters.length == paramIndex,
                            "not all constructor arguments of @JsonCreator " + constructor.getName() +
                                    " are annotated with @JsonProperty");
                }
            } catch (Exception e) {
                throw new RuntimeException("Failed to write input fields for constructor", e);
            }
        } else { // non-POST

            // TODO non-writable properties and public fields: make sure the inputs are part of a form
            // write input field for every setter
            for (PropertyDescriptor propertyDescriptor : propertyDescriptors) {
                final Method writeMethod = propertyDescriptor.getWriteMethod();
                if (writeMethod == null) {
                    continue;
                }
                final Class<?> propertyType = propertyDescriptor.getPropertyType();

                String propertyName = propertyDescriptor.getName();

                if (DataType.isSingleValueType(propertyType)) {

                    final Property property = new Property(beanType, propertyDescriptor.getReadMethod(),
                            propertyDescriptor.getWriteMethod(), propertyDescriptor.getName());

                    Object propertyValue = PropertyUtils.getPropertyOrFieldValue(currentCallValue, propertyName);
                    MethodParameter methodParameter = new MethodParameter(propertyDescriptor.getWriteMethod(), 0);
                    ActionInputParameter propertySetterInputParameter = new SpringActionInputParameter(methodParameter,
                            propertyValue);
                    final Object[] possibleValues = actionInputParameter.getPossibleValues(propertyDescriptor
                                    .getWriteMethod(), 0,
                            actionDescriptor);
                    appendInputOrSelect(actionInputParameter, propertyName, propertySetterInputParameter, possibleValues);
                } else if (actionInputParameter.isArrayOrCollection()) {
                    Object[] callValues = actionInputParameter.getValues();
                    int items = callValues.length;
                    for (int i = 0; i < items; i++) {
                        Object value;
                        if (i < callValues.length) {
                            value = callValues[i];
                        } else {
                            value = null;
                        }
                        recurseBeanProperties(actionInputParameter.getParameterType(), actionDescriptor,
                                actionInputParameter, value, parentParamName);
                    }
                } else {
                    beginDiv();
                    write(propertyName + ":");
                    Object propertyValue = PropertyUtils.getPropertyValue(currentCallValue, propertyDescriptor);
                    recurseBeanProperties(propertyType, actionDescriptor, actionInputParameter, propertyValue, parentParamName);
                    endDiv();
                }
            }
        }
    }

    /**
     * Appends simple input or select, depending on availability of possible values.
     * @param parentInputParameter the parent during bean recursion
     * @param paramName of the child input parameter
     * @param childInputParameter the current input to be rendered
     * @param possibleValues suitable for childInputParameter
     * @throws IOException
     */
    private void appendInputOrSelect(ActionInputParameter parentInputParameter, String paramName, ActionInputParameter
            childInputParameter, Object[] possibleValues) throws IOException {
        if (possibleValues.length > 0) {
            if (childInputParameter.isArrayOrCollection()) {
                // TODO multiple formatted callvalues
                appendSelectMulti(paramName, possibleValues,
                        childInputParameter);
            } else {
                appendSelectOne(paramName, possibleValues,
                        childInputParameter);
            }
        } else {
            appendInput(paramName, childInputParameter,
                    childInputParameter.getValue(),
                    parentInputParameter.isReadOnly(paramName));
        }
    }


    private BeanInfo getBeanInfo(Class<?> beanType) {
        try {
            return Introspector.getBeanInfo(beanType);
        } catch (IntrospectionException e) {
            throw new RuntimeException(e);
        }
    }

    private void appendInput(String requestParamName, ActionInputParameter actionInputParameter, Object value, boolean
            readOnly) throws
            IOException {
        if (actionInputParameter.isRequestBody()) { // recurseBeanProperties does that
            throw new IllegalArgumentException("cannot append input field for requestBody");
        }
        String fieldLabel = requestParamName;
        Type htmlInputFieldType = actionInputParameter.getHtmlInputFieldType();
        Assert.notNull(htmlInputFieldType);
        String val = value == null ? "" : value.toString();
        beginDiv(OptionalAttributes.attr("class", formGroupClass));
        if (Type.HIDDEN.equals(htmlInputFieldType)) {
            input(requestParamName, htmlInputFieldType, OptionalAttributes.attr("value", val));
        } else {
            String documentationUrl = documentationProvider.getDocumentationUrl(actionInputParameter, value);
            // TODO consider @Input-include/exclude/hidden here
            OptionalAttributes attrs = OptionalAttributes.attr("value", val);
            if (readOnly) {
                attrs.and(Input.READONLY, Input.READONLY);
            }
            writeLabelWithDoc(fieldLabel, requestParamName, documentationUrl);
            if (actionInputParameter.hasInputConstraints()) {
                for (Map.Entry<String, Object> inputConstraint : actionInputParameter.getInputConstraints()
                        .entrySet()) {
                    attrs.and(inputConstraint.getKey(), inputConstraint.getValue()
                            .toString());
                }
            }
            input(requestParamName, htmlInputFieldType, attrs);
        }
        endDiv();

    }

    private void writeLabelWithDoc(String label, String fieldName, String documentationUrl) throws IOException {
        beginLabel(OptionalAttributes.attr("for", fieldName)
                .and("class", controlLabelClass));
        if (documentationUrl == null) {
            write(label);
        } else {
            beginAnchor(XhtmlWriter.OptionalAttributes.attr("href", documentationUrl)
                    .and("title", documentationUrl));
            write(label);
            endAnchor();
        }
        endLabel();
    }


    private void appendSelectOne(String requestParamName, Object[] possibleValues, ActionInputParameter
            actionInputParameter)
            throws IOException {
        beginDiv(OptionalAttributes.attr("class", formGroupClass));
        Object callValue = actionInputParameter.getValue();
        String documentationUrl = documentationProvider.getDocumentationUrl(actionInputParameter, callValue);
        writeLabelWithDoc(requestParamName, requestParamName, documentationUrl);
        beginSelect(requestParamName, requestParamName, possibleValues.length,
                OptionalAttributes.attr("class", formControlClass));
        for (Object possibleValue : possibleValues) {
            if (possibleValue.equals(callValue)) {
                option(possibleValue.toString(), attr("selected", "selected"));
            } else {
                option(possibleValue.toString());
            }
        }
        endSelect();

        endDiv();
    }


    private void appendSelectMulti(String requestParamName, Object[] possibleValues, ActionInputParameter
            actionInputParameter) throws IOException {
        beginDiv(OptionalAttributes.attr("class", formGroupClass));
        Object[] actualValues = actionInputParameter.getValues();
        final Object aCallValue;
        if (actualValues.length > 0) {
            aCallValue = actualValues[0];
        } else {
            aCallValue = null;
        }
        String documentationUrl = documentationProvider.getDocumentationUrl(actionInputParameter, aCallValue);
        writeLabelWithDoc(requestParamName, requestParamName, documentationUrl);
        beginSelect(requestParamName, requestParamName, possibleValues.length,
                OptionalAttributes.attr("multiple", "multiple")
                        .and("class", formControlClass));
        for (Object possibleValue : possibleValues) {
            if (ObjectUtils.containsElement(actualValues, possibleValue)) {
                option(possibleValue.toString(), attr("selected", "selected"));
            } else {
                option(possibleValue.toString());
            }
        }
        endForm();
        endDiv();
    }

    private void option(String option) throws IOException {
        option(option, attr());
    }

    private void option(String option, OptionalAttributes attr) throws IOException {
        // <option selected='selected'>%s</option>
        beginTag("option");
        writeAttributes(attr);
        endTag();
        write(option);
        write("</option>");
    }

    private void beginTag(String tag) throws IOException {
        write("<");
        write(tag);

    }

    private void endTag() throws IOException {
        write(">");
    }

    private void beginSelect(String name, String id, int size) throws IOException {
        beginSelect(name, id, size, attr());
    }

    private void beginSelect(String name, String id, int size, OptionalAttributes attrs) throws IOException {
        beginTag("select");
        write(" name=");
        quote(name);
        write(" id=");
        quote(id);
        //write(" size=");
        //quote(Integer.toString(size));
        writeAttributes(attrs);
        endTag();
    }

    private void endSelect() throws IOException {
        write("</select>");
    }

    private void quote(String s) throws IOException {
        quote();
        write(s);
        quote();
    }



=======

	private Writer writer;
	private List<String> stylesheets = Collections.emptyList();

	public static final String HTML_HEAD_START = "" + //
			//"<?xml version='1.0' encoding='UTF-8' ?>" + // formatter
			"<!DOCTYPE html>" + //
			"<html xmlns='http://www.w3.org/1999/xhtml'>" + //
			"<head>" + //
			"<title>%s</title>";


	public static final String HTML_STYLESHEET = "" + //
			"<link rel=\"stylesheet\" href=\"%s\"  />";

	public static final String HTML_HEAD_END = "" + //
			"</head>" + //
			"<body>" + //
			"<div class=\"container\">\n" + //
			"<div class=\"row\">";

	public static final String HTML_END = "" + //
			"</div>" +
			"</div>" +
			"</body>" + //
			"</html>";

	private String methodParam = "_method";
	private DocumentationProvider documentationProvider = new DefaultDocumentationProvider();

	private String formControlClass = "form-control";
	private String formGroupClass = "form-group";
	private String controlLabelClass = "control-label";

	public XhtmlWriter(Writer writer) {
		this.writer = writer;
	}

	public void setMethodParam(String methodParam) {
		this.methodParam = methodParam;
	}

	public void beginHtml(String title) throws IOException {
		write(String.format(HTML_HEAD_START, title));
		for (String stylesheet : stylesheets) {
			write(String.format(HTML_STYLESHEET, stylesheet));
		}
		write(String.format(HTML_HEAD_END, title));
	}


	public void endHtml() throws IOException {
		write(HTML_END);
	}

	public void beginDiv() throws IOException {
		writer.write("<div>");
	}

	public void beginDiv(OptionalAttributes attributes) throws IOException {
		writer.write("<div ");
		writeAttributes(attributes);
		endTag();
	}

	public void endDiv() throws IOException {
		writer.write("</div>");
	}

	@Override
	public void write(char[] cbuf, int off, int len) throws IOException {
		writer.write(cbuf, off, len);
	}

	@Override
	public void flush() throws IOException {
		writer.flush();
	}

	@Override
	public void close() throws IOException {
		writer.close();
	}

	public void beginUnorderedList() throws IOException {
		writer.write("<ul class=\"list-group\">");
	}

	public void endUnorderedList() throws IOException {
		writer.write("</ul>");
	}

	public void beginListItem() throws IOException {
		writer.write("<li class=\"list-group-item\">");
	}

	public void endListItem() throws IOException {
		writer.write("</li>");
	}


	public void beginSpan() throws IOException {
		writer.write("<span>");
	}

	public void endSpan() throws IOException {
		writer.write("</span>");
	}

	public void beginDl() throws IOException {
		// TODO: make this configurable?
		writer.write("<dl >");
	}

	public void endDl() throws IOException {
		writer.write("</dl>");
	}


	public void beginDt() throws IOException {
		writer.write("<dt>");
	}

	public void endDt() throws IOException {
		writer.write("</dt>");
	}

	public void beginDd() throws IOException {
		writer.write("<dd>");
	}

	public void endDd() throws IOException {
		writer.write("</dd>");
	}

	public void writeSpan(Object value) throws IOException {
		beginSpan();
		writer.write(value.toString());
		endSpan();
	}

	public void writeDefinitionTerm(Object value) throws IOException {
		beginDt();
		writer.write(value.toString());
		endDt();
	}

	public void setStylesheets(List<String> stylesheets) {
		Assert.notNull(stylesheets);
		this.stylesheets = stylesheets;
	}

	public void setDocumentationProvider(DocumentationProvider documentationProvider) {
		this.documentationProvider = documentationProvider;
	}

	public static class OptionalAttributes {

		private Map<String, String> attributes = new LinkedHashMap<String, String>();

		/**
		 * Creates OptionalAttributes with one optional attribute having name if value is not null.
		 *
		 * @param name of first attribute
		 * @param value may be null
		 * @return builder with one attribute, or builder without attribute if value is null
		 */
		public static OptionalAttributes attr(String name, Object value) {
			Assert.isTrue(name != null && value != null || value == null);
			OptionalAttributes attributeBuilder = new OptionalAttributes();
			addAttributeIfValueNotNull(name, value, attributeBuilder);
			return attributeBuilder;
		}

		private static void addAttributeIfValueNotNull(String name, Object value, OptionalAttributes attributeBuilder) {
			if (value != null) {
				attributeBuilder.attributes.put(name, value.toString());
			}
		}


		public OptionalAttributes and(String name, String value) {
			addAttributeIfValueNotNull(name, value, this);
			return this;
		}

		public Map<String, String> build() {
			return attributes;
		}

		/**
		 * Creates OptionalAttributes builder.
		 *
		 * @return builder
		 */
		public static OptionalAttributes attr() {
			return attr(null, null);
		}
	}


	public void writeLinks(List<Link> links) throws IOException {
		for (Link link : links) {

			if (link instanceof Affordance) {
				Affordance affordance = (Affordance) link;
				List<ActionDescriptor> actionDescriptors = affordance.getActionDescriptors();
				if (actionDescriptors.isEmpty()) {
					// treat like simple link
					appendLinkWithoutActionDescriptor(affordance);
				} else {
					if (affordance.isTemplated()) {
						// TODO ensure that template expansion always takes place for base uri
						if (!affordance.isBaseUriTemplated()) {
							for (ActionDescriptor actionDescriptor : actionDescriptors) {
								RequestMethod httpMethod = RequestMethod.valueOf(actionDescriptor.getHttpMethod());
								// html does not allow templated action attr for forms, only render GET form
								if (RequestMethod.GET == httpMethod) {
									// TODO: partial uritemplate query must become hidden field
									appendForm(affordance, actionDescriptor);
								}
								// TODO write human-readable description of additional methods?
							}
						}
					} else {
						for (ActionDescriptor actionDescriptor : actionDescriptors) {
							// TODO write documentation about the supported action and maybe fields?
							if ("GET".equals(actionDescriptor.getHttpMethod()) &&
									actionDescriptor.getRequestParamNames()
											.isEmpty()) {
								// GET without params is simple <a href>
								writeAnchor(OptionalAttributes.attr("href", affordance.expand()
										.getHref())
										.and("rel", affordance.getRel()), actionDescriptor.getActionName());
							} else {
								appendForm(affordance, actionDescriptor);
							}
						}
					}
				}
			} else { // simple link, may be templated
				appendLinkWithoutActionDescriptor(link);
			}
		}
	}

	/**
	 * Appends form and squashes non-GET or POST to POST. If required, adds _method field for handling by an appropriate
	 * filter such as Spring's HiddenHttpMethodFilter.
	 *
	 * @param affordance to make into a form
	 * @param actionDescriptor describing the form action
	 * @throws IOException
	 * @see <a href="http://docs.spring.io/spring/docs/3.0
	 * .x/javadoc-api/org/springframework/web/filter/HiddenHttpMethodFilter.html">Spring
	 * MVC HiddenHttpMethodFilter</a>
	 */
	private void appendForm(Affordance affordance, ActionDescriptor actionDescriptor) throws IOException {
		String formName = actionDescriptor.getActionName();
		RequestMethod httpMethod = RequestMethod.valueOf(actionDescriptor.getHttpMethod());

		// Link's expand method removes non-required variables from URL
		String actionUrl = affordance.expand()
				.getHref();
		beginForm(OptionalAttributes.attr("action", actionUrl)
				.and("method", getHtmlConformingHttpMethod(httpMethod))
				.and("name", formName));
		write("<h4>");
		write("Form " + formName);
		write("</h4>");

		writeHiddenHttpMethodField(httpMethod);
		// build the form
		if (actionDescriptor.hasRequestBody()) {
			AnnotatedParameter requestBody = actionDescriptor.getRequestBody();
			Class<?> parameterType = requestBody.getParameterType();
			recurseBeanProperties(new ArrayDeque<String>(), parameterType, actionDescriptor, requestBody, requestBody
					.getCallValue());
		} else {
			Collection<String> requestParams = actionDescriptor.getRequestParamNames();
			for (String requestParamName : requestParams) {
				AnnotatedParameter actionInputParameter = actionDescriptor.getAnnotatedParameter(requestParamName);

				// TODO support list and matrix parameters?
				// TODO can recurseBeanProperties handle this or can we share code here?
				Object[] possibleValues = actionInputParameter.getPossibleValues(actionDescriptor);
				if (possibleValues.length > 0) {
					if (actionInputParameter.isArrayOrCollection()) {
						appendSelectMulti(requestParamName, requestParamName, possibleValues, actionInputParameter,
								actionInputParameter);
					} else {
						appendSelectOne(requestParamName, requestParamName, possibleValues, actionInputParameter,
								actionInputParameter);
					}
				} else {
					if (actionInputParameter.isArrayOrCollection()) {
						// TODO support for free list input?
						Object[] callValues = actionInputParameter.getCallValues();
						int items = callValues.length;
						for (int i = 0; i < items; i++) {
							Object value;
							if (i < callValues.length) {
								value = callValues[i];
							} else {
								value = null;
							}
							appendInput(requestParamName, requestParamName, actionInputParameter,
									actionInputParameter, value);
						}
					} else {
						String callValueFormatted = actionInputParameter.getCallValueFormatted();
						appendInput(requestParamName, requestParamName, actionInputParameter, actionInputParameter,
								callValueFormatted);
					}
				}
			}
		}
		inputButton(Type.SUBMIT, capitalize(httpMethod.name()
				.toLowerCase()));
		endForm();
	}

	private void appendLinkWithoutActionDescriptor(Link link) throws IOException {
		if (link.isTemplated()) {
			// TODO ensure that template expansion takes place for base uri
			Link expanded = link.expand(); // remove query variables
			beginForm(OptionalAttributes.attr("action", expanded.getHref())
					.and("method", "GET"));
			List<TemplateVariable> variables = link.getVariables();
			for (TemplateVariable variable : variables) {
				String variableName = variable.getName();
				String label = variable.hasDescription() ? variable.getDescription() : variableName;
				writeLabelWithDoc(label, variableName, null); // no documentation url
				input(variableName, Type.TEXT);
			}
		} else {
			String rel = link.getRel();
			String title = (rel != null ? rel : link.getHref());
			// TODO: write link instead of anchor here?
			writeAnchor(OptionalAttributes.attr("href", link.getHref()), title);
			writeAnchor(OptionalAttributes.attr("href", link.getHref())
					.and("rel", link.getRel()), title);
		}
	}

	/**
	 * Classic submit or reset button.
	 *
	 * @param type submit or reset
	 * @param value caption on the button
	 * @throws IOException
	 */
	private void inputButton(Type type, String value) throws IOException {
		write("<input type=\"");
		write(type.toString());
		write("\" ");
		write("value");
		write("=");
		quote();
		write(value);
		quote();
		write("/>");
	}

	private void input(String fieldName, Type type, OptionalAttributes attributes) throws IOException {
		write("<input name=\"");
		write(fieldName);
		write("\" type=\"");
		write(type.toString());
		write("\" class=\"");
		write(formControlClass);
		write("\" ");
		writeAttributes(attributes);
		write("/>");
	}

	private void input(String fieldName, Type type) throws IOException {
		input(fieldName, type, OptionalAttributes.attr());
	}

	private void beginLabel(OptionalAttributes attributes) throws IOException {
		write("<label");
		writeAttributes(attributes);
		endTag();
	}

	private void endLabel() throws IOException {
		write("</label>");
	}


	private void beginForm(OptionalAttributes attrs) throws IOException {
		write("<form class=\"well\" ");
		writeAttributes(attrs);
		write(">");
	}

	private void writeAttributes(OptionalAttributes attrs) throws IOException {
		Map<String, String> attributes = attrs.build();
		for (Map.Entry<String, String> entry : attributes.entrySet()) {
			write(" ");
			write(entry.getKey());
			write("=");
			quote();
			write(entry.getValue());
			quote();
		}
	}

	private void quote() throws IOException {
		write("\"");
	}

	private void endForm() throws IOException {
		write("</form>");
	}

	public void beginAnchor(OptionalAttributes attrs) throws IOException {
		write("<a ");
		writeAttributes(attrs);
		endTag();
	}

	public void endAnchor() throws IOException {
		write("</a>");
	}

	private void writeAnchor(OptionalAttributes attrs, String value) throws IOException {
		beginAnchor(attrs);
		write(value);
		endAnchor();
	}


	public static String capitalize(String name) {
		if (name != null && name.length() != 0) {
			char[] chars = name.toCharArray();
			chars[0] = Character.toUpperCase(chars[0]);
			return new String(chars);
		} else {
			return name;
		}
	}

	private void writeHiddenHttpMethodField(RequestMethod httpMethod) throws IOException {
		switch (httpMethod) {
			case GET:
			case POST:
				break;
			default:
				input(methodParam, Type.HIDDEN, OptionalAttributes.attr("value", httpMethod.name()));
		}
	}

	private String getHtmlConformingHttpMethod(RequestMethod requestMethod) {
		String ret;
		switch (requestMethod) {
			case GET:
			case POST:
				ret = requestMethod.name();
				break;
			default:
				ret = RequestMethod.POST.name();
		}
		return ret;
	}

	private Constructor findDefaultCtor(Constructor[] constructors) {
		// TODO duplicate on HtmlResourceMessageConverter
		Constructor constructor = null;
		for (Constructor ctor : constructors) {
			if (ctor.getParameterTypes().length == 0) {
				constructor = ctor;
			}
		}
		return constructor;
	}

	private Constructor findJsonCreator(Constructor[] constructors) {
		// TODO duplicate on HtmlResourceMessageConverter
		Constructor constructor = null;
		for (Constructor ctor : constructors) {
			if (AnnotationUtils.getAnnotation(ctor, JsonCreator.class) != null) {
				constructor = ctor;
				break;
			}
		}
		return constructor;
	}

	/**
	 * Renders input fields for bean properties of bean to add or update or patch.
	 *
	 * @param beanType to render
	 * @param actionDescriptor which describes the method
	 * @param rootInputParameter which expects the bean as request body
	 * @param currentCallValue sample call value
	 * @throws IOException
	 */
	private void recurseBeanProperties(Deque<String> propertyPath, Class<?> beanType, ActionDescriptor
			actionDescriptor, AnnotatedParameter
											   rootInputParameter, Object currentCallValue) throws IOException {
		// TODO support Option provider by other method args?
		final BeanInfo beanInfo = getBeanInfo(beanType);
		final PropertyDescriptor[] propertyDescriptors = beanInfo.getPropertyDescriptors();
		// TODO collection and map

		// TODO: do not add two inputs for setter and ctor

		// TODO almost duplicate of HtmlResourceMessageConverter.recursivelyCreateObject

		// Convention:
		// - render only writable properties on PUT request body bean
		// - render @JsonCreator constructor parameters of POST request body bean annotated as @JsonProperty
		// - for more fine-grained control use @Input readOnly, hidden, include, exclude attributes on handler methods
		// TODO: consider if the convention for POST and PUT still makes sense now that we have full control via @Input
		if (RequestMethod.POST == RequestMethod.valueOf(actionDescriptor.getHttpMethod())) {
			try {
				// TODO also use writable properties during POST
				Constructor[] constructors = beanType.getConstructors();
				// find default ctor
				Constructor constructor = findDefaultCtor(constructors);
				// find ctor with JsonCreator ann
				if (constructor == null) {
					constructor = findJsonCreator(constructors);
				}
				Assert.notNull(constructor, "no default constructor or JsonCreator found for type " + beanType
						.getName());
				int parameterCount = constructor.getParameterTypes().length;
				if (parameterCount > 0) {
					Annotation[][] annotationsOnParameters = constructor.getParameterAnnotations();

					Class[] parameters = constructor.getParameterTypes();
					int paramIndex = 0;
					for (Annotation[] annotationsOnParameter : annotationsOnParameters) {
						for (Annotation annotation : annotationsOnParameter) {
							if (JsonProperty.class == annotation.annotationType()) {
								JsonProperty jsonProperty = (JsonProperty) annotation;
								// TODO use required attribute of JsonProperty?
								String paramName = jsonProperty.value();

								propertyPath.add(paramName);

								Class parameterType = parameters[paramIndex];

								// TODO duplicate below for PropertyDescriptors caused by disjunct ctor and method
								// inheritance before Java 8
								if (DataType.isSingleValueType(parameterType)) {

									Object propertyValue = getPropertyOrFieldValue(currentCallValue, paramName);

									ActionInputParameter constructorParamInputParameter = new ActionInputParameter
											(new MethodParameter(constructor, paramIndex), propertyValue);

									final Object[] possibleValues =
											rootInputParameter.getPossibleValues(constructor, paramIndex,
													actionDescriptor);
									if (rootInputParameter.isIncluded(paramName)
											&& !rootInputParameter.isExcluded(paramName)) {
										if (possibleValues.length > 0 && !rootInputParameter.isHidden(paramName)) {
											if (rootInputParameter.isArrayOrCollection()) {
												// TODO multiple formatted callvalues
												collectionToDelimitedString(propertyPath, ".");
												appendSelectMulti(collectionToDelimitedString
																(propertyPath, "."), paramName, possibleValues,
														rootInputParameter,
														constructorParamInputParameter);
											} else {
												appendSelectOne(collectionToDelimitedString(propertyPath,
														"."), paramName, possibleValues, rootInputParameter,
														constructorParamInputParameter);
											}
										} else {
											appendInput(collectionToDelimitedString(propertyPath, "."),
													paramName, rootInputParameter, constructorParamInputParameter,
													constructorParamInputParameter.getCallValue());
										}
									}
								} else if (DataType.isArrayOrCollection(parameterType)) {
									Object[] callValues = rootInputParameter.getCallValues();
									int items = callValues.length;
									for (int i = 0; i < items; i++) {
										Object value;
										if (i < callValues.length) {
											value = callValues[i];
										} else {
											value = null;
										}
										recurseBeanProperties(propertyPath, rootInputParameter.getParameterType(),
												actionDescriptor, rootInputParameter, value);
									}
								} else {
									beginDiv();
									write(paramName + ":");
									Object propertyValue = getPropertyOrFieldValue(currentCallValue, paramName);
									recurseBeanProperties(propertyPath, parameterType, actionDescriptor,
											rootInputParameter,
											propertyValue);
									endDiv();
								}
								propertyPath.removeLast();
								paramIndex++; // increase for each @JsonProperty
							}
						}
					}
					Assert.isTrue(parameters.length == paramIndex,
							"not all constructor arguments of @JsonCreator " + constructor.getName() +
									" are annotated with @JsonProperty");
				}
			} catch (Exception e) {
				throw new RuntimeException("Failed to write input fields for constructor", e);
			}
		} else { // non-POST

			// TODO non-writable properties and public fields: make sure the inputs are part of a form
			// write input field for every setter
			for (PropertyDescriptor propertyDescriptor : propertyDescriptors) {
				final Method writeMethod = propertyDescriptor.getWriteMethod();
				if (writeMethod == null) {
					continue;
				}
				final Class<?> propertyType = propertyDescriptor.getPropertyType();

				String propertyName = propertyDescriptor.getName();

				propertyPath.add(propertyName);

				if (DataType.isSingleValueType(propertyType)) {

					Object propertyValue = getPropertyOrFieldValue(currentCallValue, propertyName);
					MethodParameter methodParameter = new MethodParameter(propertyDescriptor.getWriteMethod(), 0);
					ActionInputParameter propertySetterInputParameter = new ActionInputParameter(methodParameter,
							propertyValue);
					final Object[] possibleValues = rootInputParameter.getPossibleValues(propertyDescriptor
									.getWriteMethod(), 0,
							actionDescriptor);
					if (rootInputParameter.isIncluded(propertyName)
							&& !rootInputParameter.isExcluded(propertyName)) {
						if (possibleValues.length > 0 && !rootInputParameter.isHidden(propertyName)) {
							if (rootInputParameter.isArrayOrCollection()) {
								// TODO multiple formatted callvalues
								appendSelectMulti(collectionToDelimitedString(propertyPath, "."),
										propertyName, possibleValues, rootInputParameter,
										propertySetterInputParameter);
							} else {
								appendSelectOne(collectionToDelimitedString(propertyPath, "."),
										propertyName, possibleValues, rootInputParameter,
										propertySetterInputParameter);
							}
						} else {
							//String callValueFormatted = rootInputParameter.getCallValueFormatted();
							appendInput(collectionToDelimitedString(propertyPath, "."), propertyName,
									rootInputParameter, propertySetterInputParameter,
									propertySetterInputParameter
											.getCallValue());
						}
					}
				} else if (rootInputParameter.isArrayOrCollection()) {
					Object[] callValues = rootInputParameter.getCallValues();
					int items = callValues.length;
					for (int i = 0; i < items; i++) {
						Object value;
						if (i < callValues.length) {
							value = callValues[i];
						} else {
							value = null;
						}
						recurseBeanProperties(propertyPath, rootInputParameter.getParameterType(), actionDescriptor,
								rootInputParameter, value);
					}
				} else {
					beginDiv();
					write(propertyName + ":"); // caption for nested bean
					Object propertyValue = PropertyUtils.getPropertyValue(currentCallValue, propertyDescriptor);
					recurseBeanProperties(propertyPath, propertyType, actionDescriptor, rootInputParameter,
							propertyValue);
					endDiv();
				}
				propertyPath.removeLast();
			}
		}
	}

	// TODO move to PropertyUtil and remove current method for propertyDescriptors, cache search results
	private Object getPropertyOrFieldValue(Object currentCallValue, String propertyOrFieldName) {
		if (currentCallValue == null) {
			return null;
		}
		Object propertyValue = getBeanPropertyValue(currentCallValue, propertyOrFieldName);
		if (propertyValue == null) {
			propertyValue = getFieldValue(currentCallValue, propertyOrFieldName);
		}
		return propertyValue;
	}

	private Object getFieldValue(Object currentCallValue, String fieldName) {
		try {
			Class<?> beanType = currentCallValue.getClass();
			Object propertyValue = null;
			Field[] fields = beanType.getFields();
			for (Field field : fields) {
				if (fieldName.equals(field.getName())) {
					propertyValue = field.get(currentCallValue);
					break;
				}
			}
			return propertyValue;
		} catch (Exception e) {
			throw new RuntimeException("Failed to read field " + fieldName + " from " + currentCallValue.toString(), e);
		}
	}


	// TODO move to PropertyUtil and remove current method for propertyDescriptors
	private Object getBeanPropertyValue(Object currentCallValue, String paramName) {
		if (currentCallValue == null) {
			return null;
		}
		try {
			Object propertyValue = null;
			BeanInfo info = Introspector.getBeanInfo(currentCallValue.getClass());
			PropertyDescriptor[] pds = info.getPropertyDescriptors();
			for (PropertyDescriptor pd : pds) {
				if (paramName.equals(pd.getName())) {
					Method readMethod = pd.getReadMethod();
					if (readMethod != null) {
						propertyValue = readMethod.invoke(currentCallValue);
					}
					break;
				}
			}
			return propertyValue;
		} catch (Exception e) {
			throw new RuntimeException("Failed to read property " + paramName + " from " + currentCallValue.toString
					(), e);
		}
	}

	private BeanInfo getBeanInfo(Class<?> beanType) {
		try {
			return Introspector.getBeanInfo(beanType);
		} catch (IntrospectionException e) {
			throw new RuntimeException(e);
		}
	}

	private void appendInput(String propertyPath, String requestParamName, AnnotatedParameter rootInputParameter,
							 AnnotatedParameter
									 actionInputParameter, Object value) throws
			IOException {
		if (actionInputParameter.isRequestBody()) { // recurseBeanProperties does that
			throw new IllegalArgumentException("cannot append input field for requestBody");
		}
		Type htmlInputFieldType = actionInputParameter.getHtmlInputFieldType();
		Assert.notNull(htmlInputFieldType);

		OptionalAttributes attrs = OptionalAttributes.attr("value", value); // handles null value
		if (Type.HIDDEN.equals(htmlInputFieldType) || rootInputParameter.isHidden(propertyPath)) {
			input(propertyPath, Type.HIDDEN, attrs);
		} else {
			beginDiv(OptionalAttributes.attr("class", formGroupClass));
			String documentationUrl = documentationProvider.getDocumentationUrl(actionInputParameter, value);

			if (actionInputParameter.hasInputConstraints()) {
				writeLabelWithDoc(requestParamName, propertyPath, documentationUrl);
				for (Map.Entry<String, Object> entry : actionInputParameter.getInputConstraints()
						.entrySet()) {
					attrs.and(entry.getKey(), entry.getValue()
							.toString());
				}
				if (rootInputParameter.isReadOnly(propertyPath)) {
					attrs.and("readonly", "readonly");
				}
				input(propertyPath, htmlInputFieldType, attrs);
			} else {
				writeLabelWithDoc(requestParamName, propertyPath, documentationUrl);
				input(propertyPath, htmlInputFieldType, attrs);
			}
			endDiv();
		}
	}

	private void writeLabelWithDoc(String label, String fieldName, String documentationUrl) throws IOException {
		beginLabel(OptionalAttributes.attr("for", fieldName)
				.and("class", controlLabelClass));
		if (documentationUrl == null) {
			write(label);
		} else {
			beginAnchor(XhtmlWriter.OptionalAttributes.attr("href", documentationUrl)
					.and("title", documentationUrl));
			write(label);
			endAnchor();
		}
		endLabel();
	}


	private void appendSelectOne(String propertyPath, String requestParamName, Object[] possibleValues,
								 AnnotatedParameter
										 rootInputParameter, AnnotatedParameter actionInputParameter)
			throws IOException {
		beginDiv(OptionalAttributes.attr("class", formGroupClass));
		Object callValue = actionInputParameter.getCallValue();
		String documentationUrl = documentationProvider.getDocumentationUrl(actionInputParameter, callValue);
		writeLabelWithDoc(requestParamName, propertyPath, documentationUrl);

		OptionalAttributes attrs = OptionalAttributes.attr("class", formControlClass);
		if (rootInputParameter.isReadOnly(propertyPath)) {
			attrs.and("readonly", "readonly");
		}

		beginSelect(propertyPath, propertyPath, possibleValues.length, attrs);
		for (Object possibleValue : possibleValues) {
			if (possibleValue.equals(callValue)) {
				option(possibleValue.toString(), attr("selected", "selected"));
			} else {
				option(possibleValue.toString());
			}
		}
		endSelect();

		endDiv();
	}


	private void appendSelectMulti(String propertyPath, String requestParamName, Object[] possibleValues,
								   AnnotatedParameter
										   rootInputParameter, AnnotatedParameter actionInputParameter) throws IOException {
		beginDiv(OptionalAttributes.attr("class", formGroupClass));
		Object[] actualValues = actionInputParameter.getCallValues();
		final Object aCallValue;
		if (actualValues.length > 0) {
			aCallValue = actualValues[0];
		} else {
			aCallValue = null;
		}
		String documentationUrl = documentationProvider.getDocumentationUrl(actionInputParameter, aCallValue);
		writeLabelWithDoc(requestParamName, propertyPath, documentationUrl);
		OptionalAttributes attrs = OptionalAttributes.attr("multiple", "multiple")
				.and("class", formControlClass);
		if (rootInputParameter.isReadOnly(propertyPath)) {
			attrs.and("readonly", "readonly");
		}
		beginSelect(propertyPath, propertyPath, possibleValues.length,
				attrs);
		for (Object possibleValue : possibleValues) {
			if (arrayContains(actualValues, possibleValue)) {
				option(possibleValue.toString(), attr("selected", "selected"));
			} else {
				option(possibleValue.toString());
			}
		}
		endForm();
		endDiv();
	}

	private void option(String option) throws IOException {
		option(option, attr());
	}

	private void option(String option, OptionalAttributes attr) throws IOException {
		// <option selected='selected'>%s</option>
		beginTag("option");
		writeAttributes(attr);
		endTag();
		write(option);
		write("</option>");
	}

	private void beginTag(String tag) throws IOException {
		write("<");
		write(tag);
	}

	private void endTag() throws IOException {
		write(">");
	}

	private void beginSelect(String name, String id, int size) throws IOException {
		beginSelect(name, id, size, attr());
	}

	private void beginSelect(String name, String id, int size, OptionalAttributes attrs) throws IOException {
		beginTag("select");
		write(" name=");
		quote(name);
		write(" id=");
		quote(id);
		//write(" size=");
		//quote(Integer.toString(size));
		writeAttributes(attrs);
		endTag();
	}

	private void endSelect() throws IOException {
		write("</select>");
	}

	private void quote(String s) throws IOException {
		quote();
		write(s);
		quote();
	}


	private boolean arrayContains(Object[] values, Object value) {
		for (int i = 0; i < values.length; i++) {
			Object item = values[i];
			if (item.equals(value)) {
				return true;
			}
		}
		return false;
	}
>>>>>>> 8ab0d190
}<|MERGE_RESOLUTION|>--- conflicted
+++ resolved
@@ -1,39 +1,6 @@
 package de.escalon.hypermedia.spring.xhtml;
 
 import static de.escalon.hypermedia.spring.xhtml.XhtmlWriter.OptionalAttributes.*;
-import static org.springframework.util.StringUtils.*;
-
-import java.beans.BeanInfo;
-import java.beans.IntrospectionException;
-import java.beans.Introspector;
-import java.beans.PropertyDescriptor;
-import java.io.IOException;
-import java.io.Writer;
-import java.lang.annotation.Annotation;
-import java.lang.reflect.Constructor;
-import java.lang.reflect.Field;
-import java.lang.reflect.Method;
-import java.util.*;
-
-import com.fasterxml.jackson.annotation.JsonCreator;
-import com.fasterxml.jackson.annotation.JsonProperty;
-import de.escalon.hypermedia.PropertyUtils;
-import de.escalon.hypermedia.action.Type;
-import de.escalon.hypermedia.affordance.ActionDescriptor;
-import de.escalon.hypermedia.affordance.ActionInputParameter;
-import de.escalon.hypermedia.affordance.Affordance;
-import de.escalon.hypermedia.affordance.DataType;
-import de.escalon.hypermedia.spring.DefaultDocumentationProvider;
-import de.escalon.hypermedia.spring.DocumentationProvider;
-import de.escalon.hypermedia.spring.SpringActionInputParameter;
-import org.springframework.core.MethodParameter;
-<<<<<<< HEAD
-import org.springframework.core.convert.Property;
-import org.springframework.hateoas.Link;
-import org.springframework.hateoas.TemplateVariable;
-import org.springframework.util.Assert;
-import org.springframework.util.ObjectUtils;
-import org.springframework.web.bind.annotation.RequestMethod;
 
 import java.beans.BeanInfo;
 import java.beans.IntrospectionException;
@@ -46,842 +13,30 @@
 import java.lang.reflect.Method;
 import java.util.*;
 
-import static de.escalon.hypermedia.spring.xhtml.XhtmlWriter.OptionalAttributes.attr;
-
-=======
-import org.springframework.core.annotation.AnnotationUtils;
+import com.fasterxml.jackson.annotation.JsonCreator;
+import com.fasterxml.jackson.annotation.JsonProperty;
+import de.escalon.hypermedia.PropertyUtils;
+import de.escalon.hypermedia.action.Input;
+import de.escalon.hypermedia.action.Type;
+import de.escalon.hypermedia.affordance.ActionDescriptor;
+import de.escalon.hypermedia.affordance.ActionInputParameter;
+import de.escalon.hypermedia.affordance.Affordance;
+import de.escalon.hypermedia.affordance.DataType;
+import de.escalon.hypermedia.spring.DefaultDocumentationProvider;
+import de.escalon.hypermedia.spring.DocumentationProvider;
+import de.escalon.hypermedia.spring.SpringActionInputParameter;
+import org.springframework.core.MethodParameter;
+import org.springframework.core.convert.Property;
 import org.springframework.hateoas.Link;
 import org.springframework.hateoas.TemplateVariable;
 import org.springframework.util.Assert;
+import org.springframework.util.ObjectUtils;
 import org.springframework.web.bind.annotation.RequestMethod;
 
->>>>>>> 8ab0d190
 /**
  * Created by Dietrich on 09.02.2015.
  */
 public class XhtmlWriter extends Writer {
-<<<<<<< HEAD
-    private Writer writer;
-    private List<String> stylesheets = Collections.emptyList();
-
-    public static final String HTML_HEAD_START = "" + //
-            //"<?xml version='1.0' encoding='UTF-8' ?>" + // formatter
-            "<!DOCTYPE html>" + //
-            "<html xmlns='http://www.w3.org/1999/xhtml'>" + //
-            "  <head>" + //
-            "    <meta charset=\"utf-8\"/>" + //
-            "    <title>%s</title>";
-
-
-    public static final String HTML_STYLESHEET = "" + //
-            "    <link rel=\"stylesheet\" href=\"%s\"  />";
-
-    public static final String HTML_HEAD_END = "" + //
-            "  </head>" + //
-            "  <body>" + //
-            "    <div class=\"container\">\n" + //
-            "      <div class=\"row\">";
-
-    public static final String HTML_END = "" + //
-            "      </div>" +
-            "    </div>" +
-            "  </body>" + //
-            "</html>";
-
-    private String methodParam = "_method";
-    private DocumentationProvider documentationProvider = new DefaultDocumentationProvider();
-
-    private String formControlClass = "form-control";
-    private String formGroupClass = "form-group";
-    private String controlLabelClass = "control-label";
-
-    public XhtmlWriter(Writer writer) {
-        this.writer = writer;
-    }
-
-    public void setMethodParam(String methodParam) {
-        this.methodParam = methodParam;
-    }
-
-    public void beginHtml(String title) throws IOException {
-        write(String.format(HTML_HEAD_START, title));
-        for (String stylesheet : stylesheets) {
-            write(String.format(HTML_STYLESHEET, stylesheet));
-        }
-        write(String.format(HTML_HEAD_END, title));
-    }
-
-
-    public void endHtml() throws IOException {
-        write(HTML_END);
-    }
-
-    public void beginDiv() throws IOException {
-        writer.write("<div>");
-    }
-
-    public void beginDiv(OptionalAttributes attributes) throws IOException {
-        writer.write("<div ");
-        writeAttributes(attributes);
-        endTag();
-    }
-
-    public void endDiv() throws IOException {
-        writer.write("</div>");
-    }
-
-    @Override
-    public void write(char[] cbuf, int off, int len) throws IOException {
-        writer.write(cbuf, off, len);
-    }
-
-    @Override
-    public void flush() throws IOException {
-        writer.flush();
-    }
-
-    @Override
-    public void close() throws IOException {
-        writer.close();
-    }
-
-    public void beginUnorderedList() throws IOException {
-        writer.write("<ul class=\"list-group\">");
-    }
-
-    public void endUnorderedList() throws IOException {
-        writer.write("</ul>");
-    }
-
-    public void beginListItem() throws IOException {
-        writer.write("<li class=\"list-group-item\">");
-    }
-
-    public void endListItem() throws IOException {
-        writer.write("</li>");
-    }
-
-
-    public void beginSpan() throws IOException {
-        writer.write("<span>");
-    }
-
-    public void endSpan() throws IOException {
-        writer.write("</span>");
-    }
-
-    public void beginDl() throws IOException {
-        // TODO: make this configurable?
-        writer.write("<dl >");
-    }
-
-    public void endDl() throws IOException {
-        writer.write("</dl>");
-    }
-
-
-    public void beginDt() throws IOException {
-        writer.write("<dt>");
-    }
-
-    public void endDt() throws IOException {
-        writer.write("</dt>");
-    }
-
-    public void beginDd() throws IOException {
-        writer.write("<dd>");
-    }
-
-    public void endDd() throws IOException {
-        writer.write("</dd>");
-    }
-
-    public void writeSpan(Object value) throws IOException {
-        beginSpan();
-        writer.write(value.toString());
-        endSpan();
-    }
-
-    public void writeDefinitionTerm(Object value) throws IOException {
-        beginDt();
-        writer.write(value.toString());
-        endDt();
-    }
-
-    public void setStylesheets(List<String> stylesheets) {
-        Assert.notNull(stylesheets);
-        this.stylesheets = stylesheets;
-    }
-
-    public void setDocumentationProvider(DocumentationProvider documentationProvider) {
-        this.documentationProvider = documentationProvider;
-    }
-
-    public static class OptionalAttributes {
-
-        private Map<String, String> attributes = new LinkedHashMap<String, String>();
-
-        @Override
-        public String toString() {
-            return attributes.toString();
-        }
-
-        /**
-         * Creates OptionalAttributes with one optional attribute having name if value is not null.
-         *
-         * @param name
-         *         of first attribute
-         * @param value
-         *         may be null
-         * @return builder with one attribute, attr builder if value is null
-         */
-        public static OptionalAttributes attr(String name, String value) {
-            Assert.isTrue(name != null && value != null || value == null);
-            OptionalAttributes attributeBuilder = new OptionalAttributes();
-            addAttributeIfValueNotNull(name, value, attributeBuilder);
-            return attributeBuilder;
-        }
-
-        private static void addAttributeIfValueNotNull(String name, String value, OptionalAttributes attributeBuilder) {
-            if (value != null) {
-                attributeBuilder.attributes.put(name, value);
-            }
-        }
-
-
-        public OptionalAttributes and(String name, String value) {
-            addAttributeIfValueNotNull(name, value, this);
-            return this;
-        }
-
-        public Map<String, String> build() {
-            return attributes;
-        }
-
-        /**
-         * Creates OptionalAttributes builder.
-         *
-         * @return builder
-         */
-        public static OptionalAttributes attr() {
-            return attr(null, null);
-        }
-    }
-
-
-    public void writeLinks(List<Link> links) throws IOException {
-        for (Link link : links) {
-
-            if (link instanceof Affordance) {
-                Affordance affordance = (Affordance) link;
-                List<ActionDescriptor> actionDescriptors = affordance.getActionDescriptors();
-                if (actionDescriptors.isEmpty()) {
-                    // treat like simple link
-                    appendLinkWithoutActionDescriptor(affordance);
-                } else {
-                    if (affordance.isTemplated()) {
-                        // TODO ensure that template expansion always takes place for base uri
-                        if (!affordance.isBaseUriTemplated()) {
-                            for (ActionDescriptor actionDescriptor : actionDescriptors) {
-                                RequestMethod httpMethod = RequestMethod.valueOf(actionDescriptor.getHttpMethod());
-                                // html does not allow templated action attr for forms, only render GET form
-                                if (RequestMethod.GET == httpMethod) {
-                                    // TODO: partial uritemplate query must become hidden field
-                                    appendForm(affordance, actionDescriptor);
-                                }
-                                // TODO write human-readable description of additional methods?
-                            }
-                        }
-                    } else {
-                        for (ActionDescriptor actionDescriptor : actionDescriptors) {
-                            // TODO write documentation about the supported action and maybe fields?
-                            if ("GET".equals(actionDescriptor.getHttpMethod()) &&
-                                    actionDescriptor.getRequestParamNames()
-                                            .isEmpty()) {
-                                beginDiv();
-                                // GET without params is simple <a href>
-                                writeAnchor(OptionalAttributes.attr("href", affordance.expand()
-                                        .getHref())
-                                        .and("rel", affordance.getRel()), affordance.getRel());
-                                endDiv();
-                            } else {
-                                appendForm(affordance, actionDescriptor);
-                            }
-                        }
-                    }
-                }
-            } else { // simple link, may be templated
-                appendLinkWithoutActionDescriptor(link);
-            }
-        }
-    }
-
-    /**
-     * Appends form and squashes non-GET or POST to POST. If required, adds _method field for handling by an appropriate
-     * filter such as Spring's HiddenHttpMethodFilter.
-     *
-     * @param affordance
-     *         to make into a form
-     * @param actionDescriptor
-     *         describing the form action
-     * @throws IOException
-     * @see
-     * <a href="http://docs.spring.io/spring/docs/3.0 .x/javadoc-api/org/springframework/web/filter/HiddenHttpMethodFilter.html">Spring
-     * MVC HiddenHttpMethodFilter</a>
-     */
-    private void appendForm(Affordance affordance, ActionDescriptor actionDescriptor) throws IOException {
-        String formName = actionDescriptor.getActionName();
-        RequestMethod httpMethod = RequestMethod.valueOf(actionDescriptor.getHttpMethod());
-
-        // Link's expand method removes non-required variables from URL
-        String actionUrl = affordance.expand()
-                .getHref();
-        beginForm(OptionalAttributes.attr("action", actionUrl)
-                .and("method", getHtmlConformingHttpMethod(httpMethod))
-                .and("name", formName));
-        write("<h4>");
-        write("Form " + formName);
-        write("</h4>");
-
-        writeHiddenHttpMethodField(httpMethod);
-        // build the form
-        if (actionDescriptor.hasRequestBody()) { // parameter bean
-            ActionInputParameter requestBody = actionDescriptor.getRequestBody();
-            Class<?> parameterType = requestBody.getParameterType();
-            recurseBeanProperties(parameterType, actionDescriptor, requestBody, requestBody.getValue(), "");
-        } else { // plain parameter list
-            Collection<String> requestParams = actionDescriptor.getRequestParamNames();
-            for (String requestParamName : requestParams) {
-                ActionInputParameter actionInputParameter = actionDescriptor.getActionInputParameter(requestParamName);
-
-                Object[] possibleValues = actionInputParameter.getPossibleValues(actionDescriptor);
-                // TODO duplication with appendInputOrSelect
-                if (possibleValues.length > 0) {
-                    if (actionInputParameter.isArrayOrCollection()) {
-                        appendSelectMulti(requestParamName, possibleValues, actionInputParameter);
-                    } else {
-                        appendSelectOne(requestParamName, possibleValues, actionInputParameter);
-                    }
-                } else {
-                    if (actionInputParameter.isArrayOrCollection()) {
-                        // have as many inputs as there are call values, list of 5 nulls gives you five input fields
-                        // TODO support for free list input instead, code on demand?
-                        Object[] callValues = actionInputParameter.getValues();
-                        int items = callValues.length;
-                        for (int i = 0; i < items; i++) {
-                            Object value;
-                            if (i < callValues.length) {
-                                value = callValues[i];
-                            } else {
-                                value = null;
-                            }
-                            appendInput(requestParamName, actionInputParameter, value, actionInputParameter.isReadOnly(requestParamName)); // not readonly
-                        }
-                    } else {
-                        String callValueFormatted = actionInputParameter.getValueFormatted();
-                        appendInput(requestParamName, actionInputParameter, callValueFormatted, actionInputParameter.isReadOnly(requestParamName)); // not readonly
-                    }
-                }
-            }
-        }
-        inputButton(Type.SUBMIT, capitalize(httpMethod.name()
-                .toLowerCase()));
-        endForm();
-    }
-
-    private void appendLinkWithoutActionDescriptor(Link link) throws IOException {
-        if (link.isTemplated()) {
-            // TODO ensure that template expansion takes place for base uri
-            Link expanded = link.expand(); // remove query variables
-            beginForm(OptionalAttributes.attr("action", expanded.getHref())
-                    .and("method", "GET"));
-            List<TemplateVariable> variables = link.getVariables();
-            for (TemplateVariable variable : variables) {
-                String variableName = variable.getName();
-                String label = variable.hasDescription() ? variable.getDescription() : variableName;
-                writeLabelWithDoc(label, variableName, null); // no documentation url
-                input(variableName, Type.TEXT);
-            }
-        } else {
-            String rel = link.getRel();
-            String title = (rel != null ? rel : link.getHref());
-            // TODO: write html <link> instead of anchor  <a> here?
-            writeAnchor(OptionalAttributes.attr("href", link.getHref())
-                    .and("rel", link.getRel()), title);
-        }
-    }
-
-    /**
-     * Classic submit or reset button.
-     *
-     * @param type
-     *         submit or reset
-     * @param value
-     *         caption on the button
-     * @throws IOException
-     */
-    private void inputButton(Type type, String value) throws IOException {
-        write("<input type=\"");
-        write(type.toString());
-        write("\" ");
-        write("value");
-        write("=");
-        quote();
-        write(value);
-        quote();
-        write("/>");
-    }
-
-    private void input(String fieldName, Type type, OptionalAttributes attributes) throws IOException {
-        write("<input name=\"");
-        write(fieldName);
-        write("\" type=\"");
-        write(type.toString());
-        write("\" class=\"");
-        write(formControlClass);
-        write("\" ");
-        writeAttributes(attributes);
-        write("/>");
-    }
-
-    private void input(String fieldName, Type type) throws IOException {
-        input(fieldName, type, OptionalAttributes.attr());
-    }
-
-//    private void beginLabel(String label) throws IOException {
-//        beginLabel(label, attr());
-//    }
-
-//    private void beginLabel(String label, OptionalAttributes attributes) throws IOException {
-//        beginLabel(attributes);
-//        write(label);
-//    }
-
-    private void beginLabel(OptionalAttributes attributes) throws IOException {
-        write("<label");
-        writeAttributes(attributes);
-        endTag();
-    }
-
-    private void endLabel() throws IOException {
-        write("</label>");
-    }
-
-
-    private void beginForm(OptionalAttributes attrs) throws IOException {
-        write("<form class=\"well\" ");
-        writeAttributes(attrs);
-        write(">");
-    }
-
-    private void writeAttributes(OptionalAttributes attrs) throws IOException {
-        Map<String, String> attributes = attrs.build();
-        for (Map.Entry<String, String> entry : attributes.entrySet()) {
-            write(" ");
-            write(entry.getKey());
-            write("=");
-            quote();
-            write(entry.getValue());
-            quote();
-        }
-    }
-
-    private void quote() throws IOException {
-        write("\"");
-    }
-
-    private void endForm() throws IOException {
-        write("</form>");
-    }
-
-    public void beginAnchor(OptionalAttributes attrs) throws IOException {
-        write("<a ");
-        writeAttributes(attrs);
-        endTag();
-    }
-
-    public void endAnchor() throws IOException {
-        write("</a>");
-    }
-
-    public void writeBr() throws IOException {
-        write("<br />");
-    }
-
-    private void writeAnchor(OptionalAttributes attrs, String value) throws IOException {
-        beginAnchor(attrs);
-        write(value);
-        endAnchor();
-    }
-
-
-    public static String capitalize(String name) {
-        if (name != null && name.length() != 0) {
-            char[] chars = name.toCharArray();
-            chars[0] = Character.toUpperCase(chars[0]);
-            return new String(chars);
-        } else {
-            return name;
-        }
-    }
-
-    private void writeHiddenHttpMethodField(RequestMethod httpMethod) throws IOException {
-        switch (httpMethod) {
-            case GET:
-            case POST:
-                break;
-            default:
-                input(methodParam, Type.HIDDEN, OptionalAttributes.attr("value", httpMethod.name()));
-        }
-    }
-
-    private String getHtmlConformingHttpMethod(RequestMethod requestMethod) {
-        String ret;
-        switch (requestMethod) {
-            case GET:
-            case POST:
-                ret = requestMethod.name();
-                break;
-            default:
-                ret = RequestMethod.POST.name();
-        }
-        return ret;
-    }
-
-
-    /**
-     * Renders input fields for bean properties of bean to add or update or patch.
-     *
-     * @param beanType
-     *         to render
-     * @param actionDescriptor
-     *         which describes the method
-     * @param actionInputParameter
-     *         which requires the bean
-     * @param currentCallValue
-     *         sample call value
-     * @throws IOException
-     */
-    private void recurseBeanProperties(Class<?> beanType, ActionDescriptor actionDescriptor, ActionInputParameter
-            actionInputParameter, Object currentCallValue, String parentParamName) throws IOException {
-        // TODO support Option provider by other method args?
-        final BeanInfo beanInfo = getBeanInfo(beanType);
-        final PropertyDescriptor[] propertyDescriptors = beanInfo.getPropertyDescriptors();
-        // TODO collection and map
-
-        // TODO: do not add two inputs for setter and ctor
-
-        // TODO almost duplicate of HtmlResourceMessageConverter.recursivelyCreateObject
-        if (RequestMethod.POST == RequestMethod.valueOf(actionDescriptor.getHttpMethod())) {
-            try {
-                Constructor[] constructors = beanType.getConstructors();
-                // find default ctor
-                Constructor constructor = PropertyUtils.findDefaultCtor(constructors);
-                // find ctor with JsonCreator ann
-                if (constructor == null) {
-                    constructor = PropertyUtils.findJsonCreator(constructors, JsonCreator.class);
-                }
-                Assert.notNull(constructor, "no default constructor or JsonCreator found for type " + beanType
-                        .getName());
-                int parameterCount = constructor.getParameterTypes().length;
-                if (parameterCount > 0) {
-                    Annotation[][] annotationsOnParameters = constructor.getParameterAnnotations();
-
-                    Class[] parameters = constructor.getParameterTypes();
-                    int paramIndex = 0;
-                    for (Annotation[] annotationsOnParameter : annotationsOnParameters) {
-                        for (Annotation annotation : annotationsOnParameter) {
-                            if (JsonProperty.class == annotation.annotationType()) {
-                                JsonProperty jsonProperty = (JsonProperty) annotation;
-                                // TODO use required attribute of JsonProperty
-                                String paramName = jsonProperty.value();
-                                Class parameterType = parameters[paramIndex];
-
-                                // TODO duplicate below for PropertyDescriptors and in appendForm
-                                if (DataType.isSingleValueType(parameterType)) {
-
-                                    if (actionInputParameter.isIncluded(paramName)) {
-
-                                        Object propertyValue = PropertyUtils.getPropertyOrFieldValue(currentCallValue,
-                                                paramName);
-
-                                        ActionInputParameter constructorParamInputParameter = new SpringActionInputParameter
-                                                (new MethodParameter(constructor, paramIndex), propertyValue);
-
-                                        final Object[] possibleValues =
-                                                actionInputParameter.getPossibleValues(
-                                                        constructor, paramIndex, actionDescriptor);
-
-                                        appendInputOrSelect(actionInputParameter, parentParamName + paramName,
-                                                constructorParamInputParameter, possibleValues);
-                                    }
-                                } else if (DataType.isArrayOrCollection(parameterType)) {
-                                    Object[] callValues = actionInputParameter.getValues();
-                                    int items = callValues.length;
-                                    for (int i = 0; i < items; i++) {
-                                        Object value;
-                                        if (i < callValues.length) {
-                                            value = callValues[i];
-                                        } else {
-                                            value = null;
-                                        }
-                                        recurseBeanProperties(actionInputParameter.getParameterType(),
-                                                actionDescriptor, actionInputParameter, value, parentParamName);
-                                    }
-                                } else {
-                                    beginDiv();
-                                    write(paramName + ":");
-                                    Object propertyValue = PropertyUtils.getPropertyOrFieldValue(currentCallValue,
-                                            paramName);
-                                    recurseBeanProperties(parameterType, actionDescriptor, actionInputParameter,
-                                            propertyValue, paramName + ".");
-                                    endDiv();
-                                }
-                                paramIndex++; // increase for each @JsonProperty
-                            }
-                        }
-                    }
-                    Assert.isTrue(parameters.length == paramIndex,
-                            "not all constructor arguments of @JsonCreator " + constructor.getName() +
-                                    " are annotated with @JsonProperty");
-                }
-            } catch (Exception e) {
-                throw new RuntimeException("Failed to write input fields for constructor", e);
-            }
-        } else { // non-POST
-
-            // TODO non-writable properties and public fields: make sure the inputs are part of a form
-            // write input field for every setter
-            for (PropertyDescriptor propertyDescriptor : propertyDescriptors) {
-                final Method writeMethod = propertyDescriptor.getWriteMethod();
-                if (writeMethod == null) {
-                    continue;
-                }
-                final Class<?> propertyType = propertyDescriptor.getPropertyType();
-
-                String propertyName = propertyDescriptor.getName();
-
-                if (DataType.isSingleValueType(propertyType)) {
-
-                    final Property property = new Property(beanType, propertyDescriptor.getReadMethod(),
-                            propertyDescriptor.getWriteMethod(), propertyDescriptor.getName());
-
-                    Object propertyValue = PropertyUtils.getPropertyOrFieldValue(currentCallValue, propertyName);
-                    MethodParameter methodParameter = new MethodParameter(propertyDescriptor.getWriteMethod(), 0);
-                    ActionInputParameter propertySetterInputParameter = new SpringActionInputParameter(methodParameter,
-                            propertyValue);
-                    final Object[] possibleValues = actionInputParameter.getPossibleValues(propertyDescriptor
-                                    .getWriteMethod(), 0,
-                            actionDescriptor);
-                    appendInputOrSelect(actionInputParameter, propertyName, propertySetterInputParameter, possibleValues);
-                } else if (actionInputParameter.isArrayOrCollection()) {
-                    Object[] callValues = actionInputParameter.getValues();
-                    int items = callValues.length;
-                    for (int i = 0; i < items; i++) {
-                        Object value;
-                        if (i < callValues.length) {
-                            value = callValues[i];
-                        } else {
-                            value = null;
-                        }
-                        recurseBeanProperties(actionInputParameter.getParameterType(), actionDescriptor,
-                                actionInputParameter, value, parentParamName);
-                    }
-                } else {
-                    beginDiv();
-                    write(propertyName + ":");
-                    Object propertyValue = PropertyUtils.getPropertyValue(currentCallValue, propertyDescriptor);
-                    recurseBeanProperties(propertyType, actionDescriptor, actionInputParameter, propertyValue, parentParamName);
-                    endDiv();
-                }
-            }
-        }
-    }
-
-    /**
-     * Appends simple input or select, depending on availability of possible values.
-     * @param parentInputParameter the parent during bean recursion
-     * @param paramName of the child input parameter
-     * @param childInputParameter the current input to be rendered
-     * @param possibleValues suitable for childInputParameter
-     * @throws IOException
-     */
-    private void appendInputOrSelect(ActionInputParameter parentInputParameter, String paramName, ActionInputParameter
-            childInputParameter, Object[] possibleValues) throws IOException {
-        if (possibleValues.length > 0) {
-            if (childInputParameter.isArrayOrCollection()) {
-                // TODO multiple formatted callvalues
-                appendSelectMulti(paramName, possibleValues,
-                        childInputParameter);
-            } else {
-                appendSelectOne(paramName, possibleValues,
-                        childInputParameter);
-            }
-        } else {
-            appendInput(paramName, childInputParameter,
-                    childInputParameter.getValue(),
-                    parentInputParameter.isReadOnly(paramName));
-        }
-    }
-
-
-    private BeanInfo getBeanInfo(Class<?> beanType) {
-        try {
-            return Introspector.getBeanInfo(beanType);
-        } catch (IntrospectionException e) {
-            throw new RuntimeException(e);
-        }
-    }
-
-    private void appendInput(String requestParamName, ActionInputParameter actionInputParameter, Object value, boolean
-            readOnly) throws
-            IOException {
-        if (actionInputParameter.isRequestBody()) { // recurseBeanProperties does that
-            throw new IllegalArgumentException("cannot append input field for requestBody");
-        }
-        String fieldLabel = requestParamName;
-        Type htmlInputFieldType = actionInputParameter.getHtmlInputFieldType();
-        Assert.notNull(htmlInputFieldType);
-        String val = value == null ? "" : value.toString();
-        beginDiv(OptionalAttributes.attr("class", formGroupClass));
-        if (Type.HIDDEN.equals(htmlInputFieldType)) {
-            input(requestParamName, htmlInputFieldType, OptionalAttributes.attr("value", val));
-        } else {
-            String documentationUrl = documentationProvider.getDocumentationUrl(actionInputParameter, value);
-            // TODO consider @Input-include/exclude/hidden here
-            OptionalAttributes attrs = OptionalAttributes.attr("value", val);
-            if (readOnly) {
-                attrs.and(Input.READONLY, Input.READONLY);
-            }
-            writeLabelWithDoc(fieldLabel, requestParamName, documentationUrl);
-            if (actionInputParameter.hasInputConstraints()) {
-                for (Map.Entry<String, Object> inputConstraint : actionInputParameter.getInputConstraints()
-                        .entrySet()) {
-                    attrs.and(inputConstraint.getKey(), inputConstraint.getValue()
-                            .toString());
-                }
-            }
-            input(requestParamName, htmlInputFieldType, attrs);
-        }
-        endDiv();
-
-    }
-
-    private void writeLabelWithDoc(String label, String fieldName, String documentationUrl) throws IOException {
-        beginLabel(OptionalAttributes.attr("for", fieldName)
-                .and("class", controlLabelClass));
-        if (documentationUrl == null) {
-            write(label);
-        } else {
-            beginAnchor(XhtmlWriter.OptionalAttributes.attr("href", documentationUrl)
-                    .and("title", documentationUrl));
-            write(label);
-            endAnchor();
-        }
-        endLabel();
-    }
-
-
-    private void appendSelectOne(String requestParamName, Object[] possibleValues, ActionInputParameter
-            actionInputParameter)
-            throws IOException {
-        beginDiv(OptionalAttributes.attr("class", formGroupClass));
-        Object callValue = actionInputParameter.getValue();
-        String documentationUrl = documentationProvider.getDocumentationUrl(actionInputParameter, callValue);
-        writeLabelWithDoc(requestParamName, requestParamName, documentationUrl);
-        beginSelect(requestParamName, requestParamName, possibleValues.length,
-                OptionalAttributes.attr("class", formControlClass));
-        for (Object possibleValue : possibleValues) {
-            if (possibleValue.equals(callValue)) {
-                option(possibleValue.toString(), attr("selected", "selected"));
-            } else {
-                option(possibleValue.toString());
-            }
-        }
-        endSelect();
-
-        endDiv();
-    }
-
-
-    private void appendSelectMulti(String requestParamName, Object[] possibleValues, ActionInputParameter
-            actionInputParameter) throws IOException {
-        beginDiv(OptionalAttributes.attr("class", formGroupClass));
-        Object[] actualValues = actionInputParameter.getValues();
-        final Object aCallValue;
-        if (actualValues.length > 0) {
-            aCallValue = actualValues[0];
-        } else {
-            aCallValue = null;
-        }
-        String documentationUrl = documentationProvider.getDocumentationUrl(actionInputParameter, aCallValue);
-        writeLabelWithDoc(requestParamName, requestParamName, documentationUrl);
-        beginSelect(requestParamName, requestParamName, possibleValues.length,
-                OptionalAttributes.attr("multiple", "multiple")
-                        .and("class", formControlClass));
-        for (Object possibleValue : possibleValues) {
-            if (ObjectUtils.containsElement(actualValues, possibleValue)) {
-                option(possibleValue.toString(), attr("selected", "selected"));
-            } else {
-                option(possibleValue.toString());
-            }
-        }
-        endForm();
-        endDiv();
-    }
-
-    private void option(String option) throws IOException {
-        option(option, attr());
-    }
-
-    private void option(String option, OptionalAttributes attr) throws IOException {
-        // <option selected='selected'>%s</option>
-        beginTag("option");
-        writeAttributes(attr);
-        endTag();
-        write(option);
-        write("</option>");
-    }
-
-    private void beginTag(String tag) throws IOException {
-        write("<");
-        write(tag);
-
-    }
-
-    private void endTag() throws IOException {
-        write(">");
-    }
-
-    private void beginSelect(String name, String id, int size) throws IOException {
-        beginSelect(name, id, size, attr());
-    }
-
-    private void beginSelect(String name, String id, int size, OptionalAttributes attrs) throws IOException {
-        beginTag("select");
-        write(" name=");
-        quote(name);
-        write(" id=");
-        quote(id);
-        //write(" size=");
-        //quote(Integer.toString(size));
-        writeAttributes(attrs);
-        endTag();
-    }
-
-    private void endSelect() throws IOException {
-        write("</select>");
-    }
-
-    private void quote(String s) throws IOException {
-        quote();
-        write(s);
-        quote();
-    }
-
-
-
-=======
 
 	private Writer writer;
 	private List<String> stylesheets = Collections.emptyList();
@@ -890,23 +45,24 @@
 			//"<?xml version='1.0' encoding='UTF-8' ?>" + // formatter
 			"<!DOCTYPE html>" + //
 			"<html xmlns='http://www.w3.org/1999/xhtml'>" + //
-			"<head>" + //
-			"<title>%s</title>";
+			"  <head>" + //
+			"    <meta charset=\"utf-8\"/>" + //
+			"    <title>%s</title>";
 
 
 	public static final String HTML_STYLESHEET = "" + //
-			"<link rel=\"stylesheet\" href=\"%s\"  />";
+			"    <link rel=\"stylesheet\" href=\"%s\"  />";
 
 	public static final String HTML_HEAD_END = "" + //
-			"</head>" + //
-			"<body>" + //
-			"<div class=\"container\">\n" + //
-			"<div class=\"row\">";
+			"  </head>" + //
+			"  <body>" + //
+			"    <div class=\"container\">\n" + //
+			"      <div class=\"row\">";
 
 	public static final String HTML_END = "" + //
-			"</div>" +
-			"</div>" +
-			"</body>" + //
+			"      </div>" +
+			"    </div>" +
+			"  </body>" + //
 			"</html>";
 
 	private String methodParam = "_method";
@@ -1041,24 +197,29 @@
 	public static class OptionalAttributes {
 
 		private Map<String, String> attributes = new LinkedHashMap<String, String>();
+
+		@Override
+		public String toString() {
+			return attributes.toString();
+		}
 
 		/**
 		 * Creates OptionalAttributes with one optional attribute having name if value is not null.
 		 *
 		 * @param name of first attribute
 		 * @param value may be null
-		 * @return builder with one attribute, or builder without attribute if value is null
+		 * @return builder with one attribute, attr builder if value is null
 		 */
-		public static OptionalAttributes attr(String name, Object value) {
+		public static OptionalAttributes attr(String name, String value) {
 			Assert.isTrue(name != null && value != null || value == null);
 			OptionalAttributes attributeBuilder = new OptionalAttributes();
 			addAttributeIfValueNotNull(name, value, attributeBuilder);
 			return attributeBuilder;
 		}
 
-		private static void addAttributeIfValueNotNull(String name, Object value, OptionalAttributes attributeBuilder) {
+		private static void addAttributeIfValueNotNull(String name, String value, OptionalAttributes attributeBuilder) {
 			if (value != null) {
-				attributeBuilder.attributes.put(name, value.toString());
+				attributeBuilder.attributes.put(name, value);
 			}
 		}
 
@@ -1112,10 +273,12 @@
 							if ("GET".equals(actionDescriptor.getHttpMethod()) &&
 									actionDescriptor.getRequestParamNames()
 											.isEmpty()) {
+								beginDiv();
 								// GET without params is simple <a href>
 								writeAnchor(OptionalAttributes.attr("href", affordance.expand()
 										.getHref())
-										.and("rel", affordance.getRel()), actionDescriptor.getActionName());
+										.and("rel", affordance.getRel()), affordance.getRel());
+								endDiv();
 							} else {
 								appendForm(affordance, actionDescriptor);
 							}
@@ -1135,8 +298,7 @@
 	 * @param affordance to make into a form
 	 * @param actionDescriptor describing the form action
 	 * @throws IOException
-	 * @see <a href="http://docs.spring.io/spring/docs/3.0
-	 * .x/javadoc-api/org/springframework/web/filter/HiddenHttpMethodFilter.html">Spring
+	 * @see <a href="http://docs.spring.io/spring/docs/3.0 .x/javadoc-api/org/springframework/web/filter/HiddenHttpMethodFilter.html">Spring
 	 * MVC HiddenHttpMethodFilter</a>
 	 */
 	private void appendForm(Affordance affordance, ActionDescriptor actionDescriptor) throws IOException {
@@ -1155,31 +317,28 @@
 
 		writeHiddenHttpMethodField(httpMethod);
 		// build the form
-		if (actionDescriptor.hasRequestBody()) {
-			AnnotatedParameter requestBody = actionDescriptor.getRequestBody();
+		if (actionDescriptor.hasRequestBody()) { // parameter bean
+			ActionInputParameter requestBody = actionDescriptor.getRequestBody();
 			Class<?> parameterType = requestBody.getParameterType();
-			recurseBeanProperties(new ArrayDeque<String>(), parameterType, actionDescriptor, requestBody, requestBody
-					.getCallValue());
-		} else {
+			recurseBeanProperties(parameterType, actionDescriptor, requestBody, requestBody.getValue(), "");
+		} else { // plain parameter list
 			Collection<String> requestParams = actionDescriptor.getRequestParamNames();
 			for (String requestParamName : requestParams) {
-				AnnotatedParameter actionInputParameter = actionDescriptor.getAnnotatedParameter(requestParamName);
-
-				// TODO support list and matrix parameters?
-				// TODO can recurseBeanProperties handle this or can we share code here?
+				ActionInputParameter actionInputParameter = actionDescriptor.getActionInputParameter(requestParamName);
+
 				Object[] possibleValues = actionInputParameter.getPossibleValues(actionDescriptor);
+				// TODO duplication with appendInputOrSelect
 				if (possibleValues.length > 0) {
 					if (actionInputParameter.isArrayOrCollection()) {
-						appendSelectMulti(requestParamName, requestParamName, possibleValues, actionInputParameter,
-								actionInputParameter);
+						appendSelectMulti(requestParamName, possibleValues, actionInputParameter);
 					} else {
-						appendSelectOne(requestParamName, requestParamName, possibleValues, actionInputParameter,
-								actionInputParameter);
+						appendSelectOne(requestParamName, possibleValues, actionInputParameter);
 					}
 				} else {
 					if (actionInputParameter.isArrayOrCollection()) {
-						// TODO support for free list input?
-						Object[] callValues = actionInputParameter.getCallValues();
+						// have as many inputs as there are call values, list of 5 nulls gives you five input fields
+						// TODO support for free list input instead, code on demand?
+						Object[] callValues = actionInputParameter.getValues();
 						int items = callValues.length;
 						for (int i = 0; i < items; i++) {
 							Object value;
@@ -1188,13 +347,11 @@
 							} else {
 								value = null;
 							}
-							appendInput(requestParamName, requestParamName, actionInputParameter,
-									actionInputParameter, value);
+							appendInput(requestParamName, actionInputParameter, value, actionInputParameter.isReadOnly(requestParamName)); // not readonly
 						}
 					} else {
-						String callValueFormatted = actionInputParameter.getCallValueFormatted();
-						appendInput(requestParamName, requestParamName, actionInputParameter, actionInputParameter,
-								callValueFormatted);
+						String callValueFormatted = actionInputParameter.getValueFormatted();
+						appendInput(requestParamName, actionInputParameter, callValueFormatted, actionInputParameter.isReadOnly(requestParamName)); // not readonly
 					}
 				}
 			}
@@ -1220,8 +377,7 @@
 		} else {
 			String rel = link.getRel();
 			String title = (rel != null ? rel : link.getHref());
-			// TODO: write link instead of anchor here?
-			writeAnchor(OptionalAttributes.attr("href", link.getHref()), title);
+			// TODO: write html <link> instead of anchor  <a> here?
 			writeAnchor(OptionalAttributes.attr("href", link.getHref())
 					.and("rel", link.getRel()), title);
 		}
@@ -1262,6 +418,15 @@
 		input(fieldName, type, OptionalAttributes.attr());
 	}
 
+//    private void beginLabel(String label) throws IOException {
+//        beginLabel(label, attr());
+//    }
+
+//    private void beginLabel(String label, OptionalAttributes attributes) throws IOException {
+//        beginLabel(attributes);
+//        write(label);
+//    }
+
 	private void beginLabel(OptionalAttributes attributes) throws IOException {
 		write("<label");
 		writeAttributes(attributes);
@@ -1309,6 +474,10 @@
 		write("</a>");
 	}
 
+	public void writeBr() throws IOException {
+		write("<br />");
+	}
+
 	private void writeAnchor(OptionalAttributes attrs, String value) throws IOException {
 		beginAnchor(attrs);
 		write(value);
@@ -1349,41 +518,18 @@
 		return ret;
 	}
 
-	private Constructor findDefaultCtor(Constructor[] constructors) {
-		// TODO duplicate on HtmlResourceMessageConverter
-		Constructor constructor = null;
-		for (Constructor ctor : constructors) {
-			if (ctor.getParameterTypes().length == 0) {
-				constructor = ctor;
-			}
-		}
-		return constructor;
-	}
-
-	private Constructor findJsonCreator(Constructor[] constructors) {
-		// TODO duplicate on HtmlResourceMessageConverter
-		Constructor constructor = null;
-		for (Constructor ctor : constructors) {
-			if (AnnotationUtils.getAnnotation(ctor, JsonCreator.class) != null) {
-				constructor = ctor;
-				break;
-			}
-		}
-		return constructor;
-	}
 
 	/**
 	 * Renders input fields for bean properties of bean to add or update or patch.
 	 *
 	 * @param beanType to render
 	 * @param actionDescriptor which describes the method
-	 * @param rootInputParameter which expects the bean as request body
+	 * @param actionInputParameter which requires the bean
 	 * @param currentCallValue sample call value
 	 * @throws IOException
 	 */
-	private void recurseBeanProperties(Deque<String> propertyPath, Class<?> beanType, ActionDescriptor
-			actionDescriptor, AnnotatedParameter
-											   rootInputParameter, Object currentCallValue) throws IOException {
+	private void recurseBeanProperties(Class<?> beanType, ActionDescriptor actionDescriptor, ActionInputParameter
+			actionInputParameter, Object currentCallValue, String parentParamName) throws IOException {
 		// TODO support Option provider by other method args?
 		final BeanInfo beanInfo = getBeanInfo(beanType);
 		final PropertyDescriptor[] propertyDescriptors = beanInfo.getPropertyDescriptors();
@@ -1392,21 +538,14 @@
 		// TODO: do not add two inputs for setter and ctor
 
 		// TODO almost duplicate of HtmlResourceMessageConverter.recursivelyCreateObject
-
-		// Convention:
-		// - render only writable properties on PUT request body bean
-		// - render @JsonCreator constructor parameters of POST request body bean annotated as @JsonProperty
-		// - for more fine-grained control use @Input readOnly, hidden, include, exclude attributes on handler methods
-		// TODO: consider if the convention for POST and PUT still makes sense now that we have full control via @Input
 		if (RequestMethod.POST == RequestMethod.valueOf(actionDescriptor.getHttpMethod())) {
 			try {
-				// TODO also use writable properties during POST
 				Constructor[] constructors = beanType.getConstructors();
 				// find default ctor
-				Constructor constructor = findDefaultCtor(constructors);
+				Constructor constructor = PropertyUtils.findDefaultCtor(constructors);
 				// find ctor with JsonCreator ann
 				if (constructor == null) {
-					constructor = findJsonCreator(constructors);
+					constructor = PropertyUtils.findJsonCreator(constructors, JsonCreator.class);
 				}
 				Assert.notNull(constructor, "no default constructor or JsonCreator found for type " + beanType
 						.getName());
@@ -1420,48 +559,30 @@
 						for (Annotation annotation : annotationsOnParameter) {
 							if (JsonProperty.class == annotation.annotationType()) {
 								JsonProperty jsonProperty = (JsonProperty) annotation;
-								// TODO use required attribute of JsonProperty?
+								// TODO use required attribute of JsonProperty
 								String paramName = jsonProperty.value();
-
-								propertyPath.add(paramName);
-
 								Class parameterType = parameters[paramIndex];
 
-								// TODO duplicate below for PropertyDescriptors caused by disjunct ctor and method
-								// inheritance before Java 8
+								// TODO duplicate below for PropertyDescriptors and in appendForm
 								if (DataType.isSingleValueType(parameterType)) {
 
-									Object propertyValue = getPropertyOrFieldValue(currentCallValue, paramName);
-
-									ActionInputParameter constructorParamInputParameter = new ActionInputParameter
-											(new MethodParameter(constructor, paramIndex), propertyValue);
-
-									final Object[] possibleValues =
-											rootInputParameter.getPossibleValues(constructor, paramIndex,
-													actionDescriptor);
-									if (rootInputParameter.isIncluded(paramName)
-											&& !rootInputParameter.isExcluded(paramName)) {
-										if (possibleValues.length > 0 && !rootInputParameter.isHidden(paramName)) {
-											if (rootInputParameter.isArrayOrCollection()) {
-												// TODO multiple formatted callvalues
-												collectionToDelimitedString(propertyPath, ".");
-												appendSelectMulti(collectionToDelimitedString
-																(propertyPath, "."), paramName, possibleValues,
-														rootInputParameter,
-														constructorParamInputParameter);
-											} else {
-												appendSelectOne(collectionToDelimitedString(propertyPath,
-														"."), paramName, possibleValues, rootInputParameter,
-														constructorParamInputParameter);
-											}
-										} else {
-											appendInput(collectionToDelimitedString(propertyPath, "."),
-													paramName, rootInputParameter, constructorParamInputParameter,
-													constructorParamInputParameter.getCallValue());
-										}
+									if (actionInputParameter.isIncluded(paramName)) {
+
+										Object propertyValue = PropertyUtils.getPropertyOrFieldValue(currentCallValue,
+												paramName);
+
+										ActionInputParameter constructorParamInputParameter = new SpringActionInputParameter
+												(new MethodParameter(constructor, paramIndex), propertyValue);
+
+										final Object[] possibleValues =
+												actionInputParameter.getPossibleValues(
+														constructor, paramIndex, actionDescriptor);
+
+										appendInputOrSelect(actionInputParameter, parentParamName + paramName,
+												constructorParamInputParameter, possibleValues);
 									}
 								} else if (DataType.isArrayOrCollection(parameterType)) {
-									Object[] callValues = rootInputParameter.getCallValues();
+									Object[] callValues = actionInputParameter.getValues();
 									int items = callValues.length;
 									for (int i = 0; i < items; i++) {
 										Object value;
@@ -1470,19 +591,18 @@
 										} else {
 											value = null;
 										}
-										recurseBeanProperties(propertyPath, rootInputParameter.getParameterType(),
-												actionDescriptor, rootInputParameter, value);
+										recurseBeanProperties(actionInputParameter.getParameterType(),
+												actionDescriptor, actionInputParameter, value, parentParamName);
 									}
 								} else {
 									beginDiv();
 									write(paramName + ":");
-									Object propertyValue = getPropertyOrFieldValue(currentCallValue, paramName);
-									recurseBeanProperties(propertyPath, parameterType, actionDescriptor,
-											rootInputParameter,
-											propertyValue);
+									Object propertyValue = PropertyUtils.getPropertyOrFieldValue(currentCallValue,
+											paramName);
+									recurseBeanProperties(parameterType, actionDescriptor, actionInputParameter,
+											propertyValue, paramName + ".");
 									endDiv();
 								}
-								propertyPath.removeLast();
 								paramIndex++; // increase for each @JsonProperty
 							}
 						}
@@ -1507,40 +627,21 @@
 
 				String propertyName = propertyDescriptor.getName();
 
-				propertyPath.add(propertyName);
-
 				if (DataType.isSingleValueType(propertyType)) {
 
-					Object propertyValue = getPropertyOrFieldValue(currentCallValue, propertyName);
+					final Property property = new Property(beanType, propertyDescriptor.getReadMethod(),
+							propertyDescriptor.getWriteMethod(), propertyDescriptor.getName());
+
+					Object propertyValue = PropertyUtils.getPropertyOrFieldValue(currentCallValue, propertyName);
 					MethodParameter methodParameter = new MethodParameter(propertyDescriptor.getWriteMethod(), 0);
-					ActionInputParameter propertySetterInputParameter = new ActionInputParameter(methodParameter,
+					ActionInputParameter propertySetterInputParameter = new SpringActionInputParameter(methodParameter,
 							propertyValue);
-					final Object[] possibleValues = rootInputParameter.getPossibleValues(propertyDescriptor
+					final Object[] possibleValues = actionInputParameter.getPossibleValues(propertyDescriptor
 									.getWriteMethod(), 0,
 							actionDescriptor);
-					if (rootInputParameter.isIncluded(propertyName)
-							&& !rootInputParameter.isExcluded(propertyName)) {
-						if (possibleValues.length > 0 && !rootInputParameter.isHidden(propertyName)) {
-							if (rootInputParameter.isArrayOrCollection()) {
-								// TODO multiple formatted callvalues
-								appendSelectMulti(collectionToDelimitedString(propertyPath, "."),
-										propertyName, possibleValues, rootInputParameter,
-										propertySetterInputParameter);
-							} else {
-								appendSelectOne(collectionToDelimitedString(propertyPath, "."),
-										propertyName, possibleValues, rootInputParameter,
-										propertySetterInputParameter);
-							}
-						} else {
-							//String callValueFormatted = rootInputParameter.getCallValueFormatted();
-							appendInput(collectionToDelimitedString(propertyPath, "."), propertyName,
-									rootInputParameter, propertySetterInputParameter,
-									propertySetterInputParameter
-											.getCallValue());
-						}
-					}
-				} else if (rootInputParameter.isArrayOrCollection()) {
-					Object[] callValues = rootInputParameter.getCallValues();
+					appendInputOrSelect(actionInputParameter, propertyName, propertySetterInputParameter, possibleValues);
+				} else if (actionInputParameter.isArrayOrCollection()) {
+					Object[] callValues = actionInputParameter.getValues();
 					int items = callValues.length;
 					for (int i = 0; i < items; i++) {
 						Object value;
@@ -1549,76 +650,47 @@
 						} else {
 							value = null;
 						}
-						recurseBeanProperties(propertyPath, rootInputParameter.getParameterType(), actionDescriptor,
-								rootInputParameter, value);
+						recurseBeanProperties(actionInputParameter.getParameterType(), actionDescriptor,
+								actionInputParameter, value, parentParamName);
 					}
 				} else {
 					beginDiv();
-					write(propertyName + ":"); // caption for nested bean
+					write(propertyName + ":");
 					Object propertyValue = PropertyUtils.getPropertyValue(currentCallValue, propertyDescriptor);
-					recurseBeanProperties(propertyPath, propertyType, actionDescriptor, rootInputParameter,
-							propertyValue);
+					recurseBeanProperties(propertyType, actionDescriptor, actionInputParameter, propertyValue, parentParamName);
 					endDiv();
 				}
-				propertyPath.removeLast();
-			}
-		}
-	}
-
-	// TODO move to PropertyUtil and remove current method for propertyDescriptors, cache search results
-	private Object getPropertyOrFieldValue(Object currentCallValue, String propertyOrFieldName) {
-		if (currentCallValue == null) {
-			return null;
-		}
-		Object propertyValue = getBeanPropertyValue(currentCallValue, propertyOrFieldName);
-		if (propertyValue == null) {
-			propertyValue = getFieldValue(currentCallValue, propertyOrFieldName);
-		}
-		return propertyValue;
-	}
-
-	private Object getFieldValue(Object currentCallValue, String fieldName) {
-		try {
-			Class<?> beanType = currentCallValue.getClass();
-			Object propertyValue = null;
-			Field[] fields = beanType.getFields();
-			for (Field field : fields) {
-				if (fieldName.equals(field.getName())) {
-					propertyValue = field.get(currentCallValue);
-					break;
-				}
-			}
-			return propertyValue;
-		} catch (Exception e) {
-			throw new RuntimeException("Failed to read field " + fieldName + " from " + currentCallValue.toString(), e);
-		}
-	}
-
-
-	// TODO move to PropertyUtil and remove current method for propertyDescriptors
-	private Object getBeanPropertyValue(Object currentCallValue, String paramName) {
-		if (currentCallValue == null) {
-			return null;
-		}
-		try {
-			Object propertyValue = null;
-			BeanInfo info = Introspector.getBeanInfo(currentCallValue.getClass());
-			PropertyDescriptor[] pds = info.getPropertyDescriptors();
-			for (PropertyDescriptor pd : pds) {
-				if (paramName.equals(pd.getName())) {
-					Method readMethod = pd.getReadMethod();
-					if (readMethod != null) {
-						propertyValue = readMethod.invoke(currentCallValue);
-					}
-					break;
-				}
-			}
-			return propertyValue;
-		} catch (Exception e) {
-			throw new RuntimeException("Failed to read property " + paramName + " from " + currentCallValue.toString
-					(), e);
-		}
-	}
+			}
+		}
+	}
+
+	/**
+	 * Appends simple input or select, depending on availability of possible values.
+	 *
+	 * @param parentInputParameter the parent during bean recursion
+	 * @param paramName of the child input parameter
+	 * @param childInputParameter the current input to be rendered
+	 * @param possibleValues suitable for childInputParameter
+	 * @throws IOException
+	 */
+	private void appendInputOrSelect(ActionInputParameter parentInputParameter, String paramName, ActionInputParameter
+			childInputParameter, Object[] possibleValues) throws IOException {
+		if (possibleValues.length > 0) {
+			if (childInputParameter.isArrayOrCollection()) {
+				// TODO multiple formatted callvalues
+				appendSelectMulti(paramName, possibleValues,
+						childInputParameter);
+			} else {
+				appendSelectOne(paramName, possibleValues,
+						childInputParameter);
+			}
+		} else {
+			appendInput(paramName, childInputParameter,
+					childInputParameter.getValue(),
+					parentInputParameter.isReadOnly(paramName));
+		}
+	}
+
 
 	private BeanInfo getBeanInfo(Class<?> beanType) {
 		try {
@@ -1628,40 +700,37 @@
 		}
 	}
 
-	private void appendInput(String propertyPath, String requestParamName, AnnotatedParameter rootInputParameter,
-							 AnnotatedParameter
-									 actionInputParameter, Object value) throws
+	private void appendInput(String requestParamName, ActionInputParameter actionInputParameter, Object value, boolean
+			readOnly) throws
 			IOException {
 		if (actionInputParameter.isRequestBody()) { // recurseBeanProperties does that
 			throw new IllegalArgumentException("cannot append input field for requestBody");
 		}
+		String fieldLabel = requestParamName;
 		Type htmlInputFieldType = actionInputParameter.getHtmlInputFieldType();
 		Assert.notNull(htmlInputFieldType);
-
-		OptionalAttributes attrs = OptionalAttributes.attr("value", value); // handles null value
-		if (Type.HIDDEN.equals(htmlInputFieldType) || rootInputParameter.isHidden(propertyPath)) {
-			input(propertyPath, Type.HIDDEN, attrs);
+		String val = value == null ? "" : value.toString();
+		beginDiv(OptionalAttributes.attr("class", formGroupClass));
+		if (Type.HIDDEN.equals(htmlInputFieldType)) {
+			input(requestParamName, htmlInputFieldType, OptionalAttributes.attr("value", val));
 		} else {
-			beginDiv(OptionalAttributes.attr("class", formGroupClass));
 			String documentationUrl = documentationProvider.getDocumentationUrl(actionInputParameter, value);
-
+			// TODO consider @Input-include/exclude/hidden here
+			OptionalAttributes attrs = OptionalAttributes.attr("value", val);
+			if (readOnly) {
+				attrs.and(Input.READONLY, Input.READONLY);
+			}
+			writeLabelWithDoc(fieldLabel, requestParamName, documentationUrl);
 			if (actionInputParameter.hasInputConstraints()) {
-				writeLabelWithDoc(requestParamName, propertyPath, documentationUrl);
-				for (Map.Entry<String, Object> entry : actionInputParameter.getInputConstraints()
+				for (Map.Entry<String, Object> inputConstraint : actionInputParameter.getInputConstraints()
 						.entrySet()) {
-					attrs.and(entry.getKey(), entry.getValue()
+					attrs.and(inputConstraint.getKey(), inputConstraint.getValue()
 							.toString());
 				}
-				if (rootInputParameter.isReadOnly(propertyPath)) {
-					attrs.and("readonly", "readonly");
-				}
-				input(propertyPath, htmlInputFieldType, attrs);
-			} else {
-				writeLabelWithDoc(requestParamName, propertyPath, documentationUrl);
-				input(propertyPath, htmlInputFieldType, attrs);
-			}
-			endDiv();
-		}
+			}
+			input(requestParamName, htmlInputFieldType, attrs);
+		}
+		endDiv();
 	}
 
 	private void writeLabelWithDoc(String label, String fieldName, String documentationUrl) throws IOException {
@@ -1679,21 +748,15 @@
 	}
 
 
-	private void appendSelectOne(String propertyPath, String requestParamName, Object[] possibleValues,
-								 AnnotatedParameter
-										 rootInputParameter, AnnotatedParameter actionInputParameter)
+	private void appendSelectOne(String requestParamName, Object[] possibleValues, ActionInputParameter
+			actionInputParameter)
 			throws IOException {
 		beginDiv(OptionalAttributes.attr("class", formGroupClass));
-		Object callValue = actionInputParameter.getCallValue();
+		Object callValue = actionInputParameter.getValue();
 		String documentationUrl = documentationProvider.getDocumentationUrl(actionInputParameter, callValue);
-		writeLabelWithDoc(requestParamName, propertyPath, documentationUrl);
-
-		OptionalAttributes attrs = OptionalAttributes.attr("class", formControlClass);
-		if (rootInputParameter.isReadOnly(propertyPath)) {
-			attrs.and("readonly", "readonly");
-		}
-
-		beginSelect(propertyPath, propertyPath, possibleValues.length, attrs);
+		writeLabelWithDoc(requestParamName, requestParamName, documentationUrl);
+		beginSelect(requestParamName, requestParamName, possibleValues.length,
+				OptionalAttributes.attr("class", formControlClass));
 		for (Object possibleValue : possibleValues) {
 			if (possibleValue.equals(callValue)) {
 				option(possibleValue.toString(), attr("selected", "selected"));
@@ -1707,11 +770,10 @@
 	}
 
 
-	private void appendSelectMulti(String propertyPath, String requestParamName, Object[] possibleValues,
-								   AnnotatedParameter
-										   rootInputParameter, AnnotatedParameter actionInputParameter) throws IOException {
+	private void appendSelectMulti(String requestParamName, Object[] possibleValues, ActionInputParameter
+			actionInputParameter) throws IOException {
 		beginDiv(OptionalAttributes.attr("class", formGroupClass));
-		Object[] actualValues = actionInputParameter.getCallValues();
+		Object[] actualValues = actionInputParameter.getValues();
 		final Object aCallValue;
 		if (actualValues.length > 0) {
 			aCallValue = actualValues[0];
@@ -1719,16 +781,12 @@
 			aCallValue = null;
 		}
 		String documentationUrl = documentationProvider.getDocumentationUrl(actionInputParameter, aCallValue);
-		writeLabelWithDoc(requestParamName, propertyPath, documentationUrl);
-		OptionalAttributes attrs = OptionalAttributes.attr("multiple", "multiple")
-				.and("class", formControlClass);
-		if (rootInputParameter.isReadOnly(propertyPath)) {
-			attrs.and("readonly", "readonly");
-		}
-		beginSelect(propertyPath, propertyPath, possibleValues.length,
-				attrs);
+		writeLabelWithDoc(requestParamName, requestParamName, documentationUrl);
+		beginSelect(requestParamName, requestParamName, possibleValues.length,
+				OptionalAttributes.attr("multiple", "multiple")
+						.and("class", formControlClass));
 		for (Object possibleValue : possibleValues) {
-			if (arrayContains(actualValues, possibleValue)) {
+			if (ObjectUtils.containsElement(actualValues, possibleValue)) {
 				option(possibleValue.toString(), attr("selected", "selected"));
 			} else {
 				option(possibleValue.toString());
@@ -1785,16 +843,4 @@
 		write(s);
 		quote();
 	}
-
-
-	private boolean arrayContains(Object[] values, Object value) {
-		for (int i = 0; i < values.length; i++) {
-			Object item = values[i];
-			if (item.equals(value)) {
-				return true;
-			}
-		}
-		return false;
-	}
->>>>>>> 8ab0d190
 }