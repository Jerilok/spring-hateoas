/*
 * Copyright (c) 2014. Escalon System-Entwicklung, Dietrich Schulten
 *
 * Licensed under the Apache License, Version 2.0 (the "License"); you may not use this file except in compliance with the License. You may obtain a copy of the License at
 *
 * http://www.apache.org/licenses/LICENSE-2.0
 *
 * Unless required by applicable law or agreed to in writing, software distributed under the License is distributed on an "AS IS" BASIS, WITHOUT WARRANTIES OR CONDITIONS OF ANY KIND, either express or implied. See the License for the specific language governing permissions and limitations under the License.
 */

package de.escalon.hypermedia.action;

import java.lang.annotation.ElementType;
import java.lang.annotation.Retention;
import java.lang.annotation.RetentionPolicy;
import java.lang.annotation.Target;

/**
 * Allows to assign a semantic type such as a hydra Operation or an http://schema.org/Action
 * subtype to a method.
 * Created by dschulten on 03.10.2014.
 */
@Retention(RetentionPolicy.RUNTIME)
@Target(ElementType.METHOD)
public @interface Action {

<<<<<<< HEAD
    /**
     * The type of the action.
     *
     * @return action type
     */
    String value();

=======
	/**
	 * The semantic type of the action.
	 *
	 * @return action type
	 */
	String value();
>>>>>>> 8ab0d190
}<|MERGE_RESOLUTION|>--- conflicted
+++ resolved
@@ -24,20 +24,8 @@
 @Target(ElementType.METHOD)
 public @interface Action {
 
-<<<<<<< HEAD
-    /**
-     * The type of the action.
-     *
-     * @return action type
-     */
-    String value();
-
-=======
 	/**
-	 * The semantic type of the action.
-	 *
 	 * @return action type
 	 */
 	String value();
->>>>>>> 8ab0d190
 }